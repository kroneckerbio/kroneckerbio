--- conflicted
+++ resolved
@@ -1,1520 +1,1218 @@
-function m = symbolic2PseudoKronecker(SymModel, opts)
-%symbolic2PseudoKronecker converts a symbolic model into a pseudo-kronecker
-%   model, which interacts with the Kronecker Bio toolbox much like a
-%   Kronecker model.
-% 
-%   m = symbolic2PseudoKronecker(SymModel, opts)
-% 
-%   Inputs
-%   SymModel: [ symbolic model scalar ]
-%       A symbolic model
-%   opts: [ options struct scalar ]
-%       Optional
-%       .Order [ 0 | 1 | {2} | 3 ]
-%           Determines how deep the derivatives should be taken with
-%           respect to x and p. Each level increases the cost
-%           exponentially, but increases the number of Kronecker Bio
-%           functions that can be run on the model.
-%       .VolumeToParameter [ true | {false} ]
-%           Should the volume of the compartments be converted to
-%           parameters or converted to immutable constants
-%       .Verbose [ nonnegative integer scalar {1} ]
-%           Bigger number displays more progress information
-%
-%   Outputs
-%   m: [ psuedo-kronecker model scalar ]
-%       The useable form of the model
-
-% (c) 2015 David R Hagen & Bruce Tidor
-% This work is released under the MIT license.
-
-%% Work-up
-% Clean up inputs
-if nargin < 2
-    opts = [];
-end
-
-% Set up default directory name, based on the clock
-thistime = num2cell(clock);
-thistime = cellfun(@num2str,thistime,'UniformOutput',false);
-thistime = [thistime{:}];
-defaultMEXdirectory = ['mexfuns_' regexprep(thistime,'\.','_') filesep];
-
-% Default options
-defaultOpts.Order             = 2;
-defaultOpts.VolumeToParameter = false;
-defaultOpts.Verbose           = 0;
-defaultOpts.MultipleyMembers  = false; % added by David Flowers
-defaultOpts.NewJacobianMethod = false; % added by David Flowers
-defaultOpts.UseMEX            = false; % added by David Flowers
-defaultOpts.MEXDirectory      = defaultMEXdirectory;
-
-opts = mergestruct(defaultOpts, opts);
-
-verbose = logical(opts.Verbose);
-opts.Verbose = max(opts.Verbose-1,0);
-
-order = opts.Order;
-
-if opts.UseMEX && exist(opts.MEXDirectory,'dir') ~= 7
-    mkdir(opts.MEXDirectory);
-end
-
-%% Extract symbolic values
-if isfield(SymModel, 'Name')
-    name = SymModel.Name;
-else
-    name = '';
-end
-
-kSyms   = SymModel.kSyms;
-k       = SymModel.k;
-nk      = numel(k);
-
-if isfield(SymModel, 'kNames')
-    kNames = SymModel.kNames;
-else
-    kNames = cell(nk,1);
-    for ik = 1:nk
-        kNames{ik} = char(kSyms(ik));
-    end
-end
-
-sSyms   = SymModel.sSyms;
-s       = SymModel.s;
-ns      = numel(s);
-
-if isfield(SymModel, 'sNames')
-    sNames = SymModel.sNames;
-else
-    sNames = cell(ns,1);
-    for is = 1:ns
-        sNames{is} = char(sSyms(is));
-    end
-end
-
-uSyms   = SymModel.uSyms;
-u       = SymModel.u;
-nu      = numel(u);
-
-if isfield(SymModel, 'uNames')
-    uNames = SymModel.uNames;
-else
-    uNames = cell(nu,1);
-    for iu = 1:nu
-        uNames{iu} = char(uSyms(iu));
-    end
-end
-
-xSyms   = SymModel.xSyms;
-x0      = SymModel.x0;
-nx      = numel(x0);
-
-if isfield(SymModel, 'xNames')
-    xNames = SymModel.xNames;
-else
-    xNames = cell(nx,1);
-    for ix = 1:nx
-        xNames{ix} = char(xSyms(ix));
-    end
-end
-
-if isfield(SymModel, 'v')
-    vSyms   = SymModel.vSyms;
-    vNames  = SymModel.vNames;
-    dv      = SymModel.dv;
-    v       = SymModel.v;
-    nv      = numel(v);
-    vuInd   = SymModel.vuInd;
-    vxInd   = SymModel.vxInd;
-else
-    vSyms   = sym('co1x');
-    vNames  = {'v'};
-    dv      = zeros(3,1);
-    v       = zeros(1,1);
-    nv      = 1;
-    vuInd   = ones(nu,1);
-    vxInd   = ones(nx,1);
-end
-
-if isfield(SymModel, 'f')
-    f = SymModel.f;
-    if isfield(SymModel, 'r')
-        r = SymModel.r;
-        S = SymModel.S;
-        nr = numel(r);
-        
-        if isfield(SymModel, 'rNames')
-            rNames = SymModel.rNames;
-        else
-            rNames = repmat({''}, [nr,1]);
-        end
-    else
-        r = sym(zeros(0,1));
-        S = zeros(nx,0);
-        nr = 0;
-        rNames = cell(0,1);
-    end
-else
-    % If there is no f, then r and S must be supplied
-    r = SymModel.r;
-    S = SymModel.S;
-    nr = numel(r);
-    
-    if isfield(SymModel, 'rNames')
-        rNames = SymModel.rNames;
-    else
-        rNames = repmat({''}, [nr,1]);
-    end
-
-    f = S*r;
-end
-
-y       = SymModel.y;
-ny      = numel(y);
-
-if isfield(SymModel, 'yNames')
-    yNames = SymModel.yNames;
-elseif isfield(SymModel, 'ySyms')
-    yNames = cell(ny,1);
-    for iy = 1:ny
-        yNames{iy} = char(SymModel.ySyms(iy));
-    end
-else
-    % A reasonable name for each y is not strictly necessary
-    yNames = cell(ny,1);
-    for iy = 1:ny
-        yNames{iy} = char(y(iy));
-    end
-end
-
-% Convert compartment volumes to parameters or constants
-if opts.VolumeToParameter
-    nk = nk + nv;
-    kNames = [kNames; vNames];
-    k = [k; v];
-    kSyms = [kSyms; vSyms];
-else% ~VolumeToParameter
-    r = subs(r, vSyms, v);
-    f = subs(f, vSyms, v);
-end
-
-% Sanitize symbols
-old_symbols = [kSyms; sSyms; xSyms; uSyms];
-new_symbols = sym(zeros(nk+ns+nx+nu,1));
-for i = 1:nk+ns+nx+nu
-    new_symbols(i) = sym(sprintf('sy%dx', i));
-end
-
-kSyms = subs(kSyms, old_symbols, new_symbols);
-sSyms = subs(sSyms, old_symbols, new_symbols);
-xSyms = subs(xSyms, old_symbols, new_symbols);
-uSyms = subs(uSyms, old_symbols, new_symbols);
-f = subs(f, old_symbols, new_symbols);
-r = subs(r, old_symbols, new_symbols);
-x0 = subs(x0, old_symbols, new_symbols);
-y =  subs(y, old_symbols, new_symbols);
-
-% String representations that will be useful
-vStrs = cell(nv,1);
-for iv = 1:nv
-    vStrs{iv} = char(vSyms(iv));
-end
-
-kStrs = cell(nk,1);
-for ik = 1:nk
-    kStrs{ik} = char(kSyms(ik));
-end
-
-sStrs = cell(ns,1);
-for is = 1:ns
-    sStrs{is} = char(sSyms(is));
-end
-
-uStrs = cell(nu,1);
-uNamesFull = cell(nu,1);
-for iu = 1:nu
-    uStrs{iu} = char(uSyms(iu));
-    uNamesFull{iu} = [vNames{vuInd(iu)} '.' uNames{iu}];
-end
-
-xStrs = cell(nx,1);
-xNamesFull = cell(nx,1);
-for ix = 1:nx
-    xStrs{ix} = char(xSyms(ix));
-    xNamesFull{ix} = [vNames{vxInd(ix)} '.' xNames{ix}];
-end
-
-<<<<<<< HEAD
-% Convert compartment volumes to parameters or constants
-if opts.VolumeToParameter
-    nk = nk + nv;
-    kNames = [kNames; vNames];
-    k = [k; v];
-    kSyms = [kSyms; vSyms];
-else% ~VolumeToParameter
-    r = subs(r, vSyms, v, 0);
-end
-
-f = S*r;
-
-% Standardize names of input parameters
-qStrs = cell(nq,1);
-for iq = 1:nq
-    newqSym = sym(['q' num2str(iq) 'x']);
-    u = subs(u, qSyms(iq), newqSym);
-    qSyms(iq) = newqSym;
-    qStrs{iq} = char(qSyms(iq));
-end
-
-%% Determine the species and parameters in each reaction
-
-rstates = cell(nr,1);
-rinputs = cell(nr,1);
-rparams = cell(nr,1);
-% For each reaction...
-if verbose; fprintf('Determining what terms are present in each reaction rate...\n'); end
-% Substitute 1's for parameters and inputs to find states
-statesubs = subs(r,[kSyms;uSyms],ones(size([kSyms;uSyms])));
-% Substitute 1's for parameters and states to find inputs
-inputsubs = subs(r,[kSyms;xSyms],ones(size([kSyms;xSyms])));
-% Substitute 1's for species to find parameters
-paramssubs =  subs(r,[xSyms;uSyms],ones(size([xSyms;uSyms])));
-ndigitstoprint = 4;
-strtoprint = ['Reaction %' num2str(ndigitstoprint) 'g'];
-lenstr = length(strtoprint) - 3 + ndigitstoprint;
-fprintf(repmat(' ',1,lenstr))
-for ri = 1:nr
-    if verbose; fprintf([repmat('\b',1,lenstr) strtoprint],ri); end
-    rstates{ri} = symvar(statesubs(ri));
-    rinputs{ri} = symvar(inputsubs(ri));
-    rparams{ri} = symvar(paramssubs(ri));
-end
-if verbose; fprintf('\n'); end
-
-%% Find nonzero derivative terms
-
-% Convert the species and parameter indicators into logical matrices
-rstatesi = false(nr,nx);
-rinputsi = false(nr,nu);
-rparamsi = false(nr,nk);
-uqi = false(nu,nq);
-if verbose; fprintf('Determining approximate sparsity patterns for derivative matrices...\n'); end
-ndigitstoprint = 4;
-strtoprint = ['Reaction %' num2str(ndigitstoprint) 'g'];
-lenstr = length(strtoprint) - 3 + ndigitstoprint;
-fprintf(repmat(' ',1,lenstr))
-for ri = 1:nr
-    if verbose; fprintf([repmat('\b',1,lenstr) strtoprint],ri); end
-    for xii = 1:length(rstates{ri})
-        rstatesi(ri,:) = rstatesi(ri,:) + logical(rstates{ri}(xii) == xSyms)';
-    end
-    for ui = 1:length(rinputs{ri})
-        rinputsi(ri,:) = rinputsi(ri,:) + logical(rinputs{ri}(ui) == uSyms)';
-    end
-    for ki = 1:length(rparams{ri})
-        rparamsi(ri,:) = rparamsi(ri,:) + logical(rparams{ri}(ki) == kSyms)';
-    end
-end
-for ui = 1:nu
-    qsinui = symvar(u(ui));
-    for qi = 1:length(qsinui)
-        uqi(ui,:) = uqi(ui,:) + logical(qsinui(qi) == qSyms)';
-    end
-end
-% The above logical arrays are the nonzero elements of the first derivative
-% matrix for r. Record these in a struct, and construct a function that can
-% calculate whether higher-order derivatives contain a given parameter,
-% input, or state.
-nz.r.x = rstatesi;
-nz.r.u = rinputsi;
-nz.r.k = rparamsi;
-nz.f.x = logical(abs(S)*rstatesi);
-nz.f.u = logical(abs(S)*rinputsi);
-nz.f.k = logical(abs(S)*rparamsi);
-nz.u.q = uqi;
-
-% Set up sizes struct
-sizes.f = nx;
-sizes.r = nr;
-sizes.k = nk;
-sizes.x = nx;
-sizes.u = nu;
-sizes.q = nq;
-
-    function nzout = getNonZeroEntries(num,dens)
-        % Inputs:
-        %   num: "numerator" of derivative, either 'r' or 'f'
-        %   dens: "denominator" terms of derivative, any combination of 'x',
-        %   'u', and 'k' in a cell array
-        % Outputs:
-        %   nzout: a logical array of size n(r or f)-by-n(x or u or
-        %   k)-by-n(x or u or k)-by-..., where nzout(i,j,k,...) is true if
-        %   d(r or f)/d(x or u or k)(x or u or k)... is potentially
-        %   nonzero, based on what terms are present in each of the
-        %   reaction or state derivative terms. Note that the first term
-        %   appearing in the "denominator" string of the derivative is the
-        %   last dimension, since it is the derivative taken last. I.E.,
-        %   dr/dxdk has dimensions nr-by-nk-by-nx.
-        %
-        % Example:
-        %   nzout = getNonZeroEntries('f',{'x','k'}) would return nzout,
-        %   the logical array of size nf-by-nx-by-nk indicating the
-        %   potentially nonzero entries of df/dkdx.
-        if ischar(dens)
-            dens = {dens};
-        end
-        ndens = numel(dens);
-        singletondims = 3:(ndens+1);
-        nzout = true(sizes.(num),1); % Start with this value
-        for nzi = 1:ndens
-            nztoadd = nz.(num).(dens{nzi});
-            if length(singletondims) <= 1
-                permutedims = [1 singletondims(1:nzi-1) 2];
-            else
-                permutedims = [1 singletondims(1:nzi-1) 2 singletondims(nzi:end)];
-            end
-            permutednztoadd = permute(nztoadd,permutedims);
-            nzout = bsxfun(@and,nzout,permutednztoadd);
-        end
-    end
-
-% if order > 1
-%     nz_rxx = nz_addorder(nz_rx,nz_rx);
-%     nz_rkx = nz_addorder(nz_rx,nz_rk);
-%     nz_rxk = nz_addorder(nz_rk,nz_rx);
-%     nz_rkk = nz_addorder(nz_rk,nz_rk);
-%     nz_ruu = nz_addorder(nz_ru,nz_ru);
-%     nz_rux = nz_addorder(nz_rx,nz_ru);
-%     nz_rxu = nz_addorder(nz_ru,nz_rx);
-%     nz_ruk = nz_addorder(nz_rk,nz_ru);
-%     nz_rku = nz_addorder(nz_ru,nz_rk);
-% end
-% if order > 2
-%     error('This function does not support orders greater than 2 at this time.')
-% end
-% 
-%     function nzout = nz_addorder(nz1,nz2)
-%         nz1dimsizes = cell(ndims(nz1),1);
-%         nz2dimsizes = cell(ndims(nz2),1);
-%         [nz1dimsizes{:}] = size(nz1);
-%         [nz2dimsizes{:}] = size(nz2);
-%         permutedims1 = [nz1dimsizes{:} 1];
-%         nzout = bsxfun(@and,nz1,permute(nz2,
-%     end
-fprintf('\n')
-
-%% Generate derivatives of desired order
-
-% Determine which method to use to calculate Jacobians
-if opts.NewJacobianMethod
-    jacobianfun = @calcDerivative;
-    reshapefun = @reshapeDerivative;
-else
-    jacobianfun = @(x, syms) jacobian(vec(x), syms);
-    reshapefun = @reshape_extraarguments;
-end
-
-if order >= 1
-    % Gradient of u with respect to q
-    if verbose; fprintf('Calculating dudq...'); end
-    dudq = jacobianfun(u, qSyms);
-    if verbose; fprintf('Done.\n'); end
-    
-=======
-% Generate derivatives of desired order
-if order >= 1
->>>>>>> 77b1e84f
-    % Gradient of r with respect to x
-    if verbose; fprintf('Calculating drdx...'); end
-    drdx = jacobianfun(r, xSyms);
-    if verbose; fprintf('Done.\n'); end
-    
-    % Gradient of r with respect to u
-    if verbose; fprintf('Calculating drdu...'); end
-    drdu = jacobianfun(r, uSyms);
-    if verbose; fprintf('Done.\n'); end
-    
-    % Gradient of r with respect to k
-    if verbose; fprintf('Calculating drdk...'); end
-    drdk = jacobianfun(r, kSyms);
-    if verbose; fprintf('Done.\n'); end
-    
-    % Gradient of f with respect to x
-    if verbose; fprintf('Calculating dfdx...'); end
-    dfdx = S*drdx;
-    if verbose; fprintf('Done.\n'); end
-    
-    % Gradient of f with respect to u
-    if verbose; fprintf('Calculating dfdu...'); end
-    dfdu = S*drdu;
-    if verbose; fprintf('Done.\n'); end
-    
-    % Gradient of f with respect to k
-    if verbose; fprintf('Calculating dfdk...'); end
-    dfdk = S*drdk;
-<<<<<<< HEAD
-    if verbose; fprintf('Done.\n'); end
-=======
-    
-    % Gradient of y with respect to x
-    dydx = jacobian(y, xSyms);
-    
-    % Gradient of y with respect to u
-    dydu = jacobian(y, uSyms);
->>>>>>> 77b1e84f
-else
-    drdx = '';
-    drdk = '';
-    dfdx = '';
-    dfdk = '';
-end
-
-if order >= 2
-    % Gradient of drdx with respect to x
-    if verbose; fprintf('Calculating d2rdx2...'); end
-    d2rdx2 = jacobianfun(drdx, xSyms);
-    if verbose; fprintf('\n'); end
-    
-    % Gradient of drdu with respect to u
-    if verbose; fprintf('Calculating d2rdu2...'); end
-    d2rdu2 = jacobianfun(drdu, uSyms);
-    if verbose; fprintf('\n'); end
-    
-<<<<<<< HEAD
-    % Gradient of drdu with respect to u
-    if verbose; fprintf('Calculating d2rdxdu...'); end
-    d2rdxdu = jacobianfun(drdu, xSyms);
-    if verbose; fprintf('\n'); end
-=======
-    % Gradient of drdu with respect to x
-    d2rdxdu = jacobian(vec(drdu), xSyms);
->>>>>>> 77b1e84f
-    
-    % Gradient of drdx with respect to u
-    if verbose; fprintf('Calculating d2rdudx...'); end
-    d2rdudx = jacobianfun(drdx, uSyms);
-    if verbose; fprintf('\n'); end
-    
-    % Gradient of drdk with respect to k
-    if verbose; fprintf('Calculating d2rdk2...'); end
-    d2rdk2 = jacobianfun(drdk, kSyms);
-    if verbose; fprintf('\n'); end
-    
-    % Gradient of drdx with respect to k
-    if verbose; fprintf('Calculating d2rdkdx...'); end
-    d2rdkdx = jacobianfun(drdx, kSyms);
-    if verbose; fprintf('\n'); end
-    
-    % Gradient of drdu with respect to k
-    if verbose; fprintf('Calculating d2rdkdu...'); end
-    d2rdkdu = jacobianfun(drdu, kSyms);
-    if verbose; fprintf('\n'); end
-    
-    % Gradient of drdk with respect to x
-    if verbose; fprintf('Calculating d2rdxdk...'); end
-    d2rdxdk = jacobianfun(drdk, xSyms);
-    if verbose; fprintf('\n'); end
-    
-    % Gradient of drdk with respect to u
-    if verbose; fprintf('Calculating d2rdudk...'); end
-    d2rdudk = jacobianfun(drdk, uSyms);
-    if verbose; fprintf('\n'); end
-    
-    % Gradient of dfdx with respect to x
-    if verbose; fprintf('Calculating d2fdx2...'); end
-    d2fdx2 = S*reshapefun(d2rdx2, [nr nx*nx], 'r', {'x' 'x'});
-    d2fdx2 = reshapefun(d2fdx2, [nx*nx nx], 'f', {'x' 'x'});
-    if verbose; fprintf('\n'); end
-    
-    % Gradient of dfdu with respect to u
-    if verbose; fprintf('Calculating d2fdu2...'); end
-    d2fdu2 = S*reshapefun(d2rdu2, [nr,nu*nu], 'r', {'u' 'u'});
-    d2fdu2 = reshapefun(d2fdu2, [nx*nu,nu], 'f', {'u' 'u'});
-    if verbose; fprintf('\n'); end
-    
-    % Gradient of dfdu with respect to x
-    if verbose; fprintf('Calculating d2fdxdu...'); end
-    d2fdxdu = S*reshapefun(d2rdxdu, [nr,nu*nx], 'r', {'u' 'x'});
-    d2fdxdu = reshapefun(d2fdxdu, [nx*nu,nx], 'f', {'u' 'x'});
-    if verbose; fprintf('\n'); end
-    
-    % Gradient of dfdx with respect to u
-    if verbose; fprintf('Calculating d2fdudx...'); end
-    d2fdudx = S*reshapefun(d2rdudx, [nr,nx*nu], 'r', {'x' 'u'});
-    d2fdudx = reshapefun(d2fdudx, [nx*nx,nu], 'f', {'x' 'u'});
-    if verbose; fprintf('\n'); end
-    
-    % Gradient of dfdk with respect to k
-    if verbose; fprintf('Calculating d2fdk2...'); end
-    d2fdk2 = S*reshapefun(d2rdk2, [nr,nk*nk], 'r', {'k' 'k'});
-    d2fdk2 = reshapefun(d2fdk2, [nx*nk,nk], 'f', {'k' 'k'});
-    if verbose; fprintf('\n'); end
-    
-    % Gradient of dfdx with respect to k
-    if verbose; fprintf('Calculating d2fdkdx...'); end
-    d2fdkdx = S*reshapefun(d2rdkdx, [nr,nx*nk], 'r', {'x' 'k'});
-    d2fdkdx = reshapefun(d2fdkdx, [nx*nx,nk], 'f', {'x' 'k'});
-    if verbose; fprintf('\n'); end
-    
-    % Gradient of dfdu with respect to k
-    if verbose; fprintf('Calculating d2fdkdu...'); end
-    d2fdkdu = S*reshapefun(d2rdkdu, [nr,nu*nk], 'r',{'u' 'k'});
-    d2fdkdu = reshapefun(d2fdkdu, [nx*nu,nk], 'f',{'u' 'k'});
-    if verbose; fprintf('\n'); end
-    
-    % Gradient of dfdk with respect to x
-    if verbose; fprintf('Calculating d2fdxdk...'); end
-    d2fdxdk = S*reshapefun(d2rdxdk, [nr,nk*nx], 'r',{'k' 'x'});
-    d2fdxdk = reshapefun(d2fdxdk, [nx*nk,nx], 'f',{'k' 'x'});
-    if verbose; fprintf('\n'); end
-    
-    % Gradient of dfdk with respect to u
-<<<<<<< HEAD
-    if verbose; fprintf('Calculating d2fdudk...'); end
-    d2fdudk = S*reshapefun(d2rdudk, [nr,nk*nu], 'r',{'k' 'u'});
-    d2fdudk = reshapefun(d2fdudk, [nx*nk,nu], 'f',{'k' 'u'});
-    if verbose; fprintf('\n'); end
-    
-=======
-    d2fdudk = S*reshape(d2rdudk, nr,nk*nu);
-    d2fdudk = reshape(d2fdudk, nx*nk,nu);
-    
-    % Gradient of dydx with respect to x
-    d2ydx2 = jacobian(vec(dydx), xSyms);
-    
-    % Gradient of dydu with respect to u
-    d2ydu2 = jacobian(vec(dydu), uSyms);
-    
-    % Gradient of dydu with respect to x
-    d2ydxdu = jacobian(vec(dydu), xSyms);
-    
-    % Gradient of dydx with respect to u
-    d2ydudx = jacobian(vec(dydx), uSyms);
->>>>>>> 77b1e84f
-else
-    d2rdx2  = '';
-    d2rdu2  = '';
-    d2rdxdu = '';
-    d2rdudx = '';
-    d2rdk2  = '';
-    d2rdkdx = '';
-    d2rdkdu = '';
-    d2rdxdk = '';
-    d2rdudk = '';
-    d2fdx2  = '';
-    d2fdu2  = '';
-    d2fdxdu = '';
-    d2fdudx = '';
-    d2fdk2  = '';
-    d2fdkdx = '';
-    d2fdkdu = '';
-    d2fdxdk = '';
-    d2fdudk = '';
-end
-
-if order >= 3
-    %Gradient of d2rdx2 with respect to x
-    d3rdx3 = jacobianfun(vec(d2rdx2), xSyms);
-    
-    %Gradient of d2rdx2 with respect to k
-    d3rdkdx2 = jacobianfun(vec(d2rdx2), kSyms);
-    
-    %Gradient of d2fdx2 with respect to x
-    d3fdx3 = S*reshapefun(d3rdx3, [nr,nx*nx*nx], 'r',{'x' 'x' 'x'});
-    d3fdx3 = reshapefun(d3fdx3, [xn*nx*nx,nx], 'f',{'x' 'x' 'x'});
-    
-    %Gradient of d2fdx2 with respect to k
-    d3fdkdx2 = S*reshapefun(d3rdkdx2, [nr,nx*nx*nk], 'r',{'x' 'x' 'k'});
-    d3fdkdx2 = reshapefun(d3fdkdx2, [nx*nx*nx,nk], 'f',{'x' 'x' 'k'});
-else
-    d3rdx3   = '';
-    d3rdkdx2 = '';
-    d3fdx3   = '';
-    d3fdkdx2 = '';
-end
-
-%% Extract seed information
-dx0ds = double(jacobianfun(x0, sSyms));
-x0c = double(x0 - dx0ds*sSyms);
-
-initial_values = cell(nx,1);
-for ix = 1:nx
-    % Add constant value first
-    if x0c(ix)
-        values_i = {'', x0c(ix)};
-    else
-        values_i = cell(0,2);
-    end
-    
-    % Append seed parameters
-    nonzero_seed_indexes = logical(dx0ds(ix,:));
-    values_i = [values_i; 
-                vec(sStrs(nonzero_seed_indexes)), vec(num2cell(dx0ds(ix,nonzero_seed_indexes)))];
-    
-    % Store values
-    initial_values{ix} = values_i;
-end
-
-%% Replace symbolic names with systematic
-
-if opts.UseMEX
-    symbolic2stringmethod = 'mex';
-else
-    symbolic2stringmethod = 'efficient';
-end
-
-if verbose; fprintf('Converting symbolics to functions...\n'); end
-% Convert the symbolics into strings
-<<<<<<< HEAD
-u        = symbolic2function('u', 'u', {});
-dudq     = symbolic2function('dudq', 'u', 'q');
-
-f        = symbolic2function('f', 'f', {});
-r        = symbolic2function('r', 'r', {});
-
-if order >= 1
-    dfdx     = symbolic2function('dfdx', 'f', 'x');
-    dfdu     = symbolic2function('dfdu', 'f', 'u');
-    dfdk     = symbolic2function('dfdk', 'f', 'k');
-
-    drdx     = symbolic2function('drdx', 'r', 'x');
-    drdu     = symbolic2function('drdu', 'r', 'u');
-    drdk     = symbolic2function('drdk', 'r', 'k');
-end
-
-if order >= 2
-    d2fdx2   = symbolic2function('d2fdx2', 'f', {'x' 'x'});
-    d2fdu2   = symbolic2function('d2fdu2', 'f', {'u' 'u'});
-    d2fdk2   = symbolic2function('d2fdk2', 'f', {'k' 'k'});
-    d2fdudx  = symbolic2function('d2fdudx', 'f', {'x' 'u'});
-    d2fdxdu  = symbolic2function('d2fdxdu', 'f', {'u' 'x'});
-    d2fdkdx  = symbolic2function('d2fdkdx', 'f', {'x' 'k'});
-    d2fdxdk  = symbolic2function('d2fdxdk', 'f', {'k' 'x'});
-
-    d2rdx2   = symbolic2function('d2rdx2', 'r', {'x' 'x'});
-    d2rdu2   = symbolic2function('d2rdu2', 'r', {'u' 'u'});
-    d2rdxdu  = symbolic2function('d2rdxdu', 'r', {'u' 'x'});
-    d2rdudx  = symbolic2function('d2rdudx', 'r', {'x' 'u'});
-    d2rdk2   = symbolic2function('d2rdk2', 'r', {'k' 'k'});
-    d2rdkdx  = symbolic2function('d2rdkdx', 'r', {'x' 'k'});
-    d2rdkdu  = symbolic2function('d2rdkdu', 'r', {'u' 'k'});
-    d2rdxdk  = symbolic2function('d2rdxdk', 'r', {'k' 'x'});
-    d2rdudk  = symbolic2function('d2rdudk', 'r', {'k' 'u'});
-end
-
-if order >= 3
-    d3fdx3   = symbolic2function('d3fdx3', 'f', {'x' 'x' 'x'});
-    d3fdkdx2 = symbolic2function('d3fdkdx2', 'f', {'x' 'x' 'k'});
-end
-
-clear symbolic2function % clears the persistent save directory variable from memory
-
-=======
-f        = symbolic2string('f', nx);
-dfdx     = symbolic2string('dfdx', nx,nx);
-dfdu     = symbolic2string('dfdu', nx,nu);
-dfdk     = symbolic2string('dfdk', nx,nk);
-d2fdx2   = symbolic2string('d2fdx2', nx,nx,nx);
-d2fdu2   = symbolic2string('d2fdu2', nx,nu,nu);
-d2fdk2   = symbolic2string('d2fdk2', nx,nk,nk);
-d2fdudx  = symbolic2string('d2fdudx', nx,nx,nu);
-d2fdxdu  = symbolic2string('d2fdxdu', nx,nu,nx);
-d2fdk2   = symbolic2string('d2fdk2', nx,nk,nk);
-d2fdkdx  = symbolic2string('d2fdkdx', nx,nx,nk);
-d2fdxdk  = symbolic2string('d2fdxdk', nx,nk,nx);
-d3fdx3   = symbolic2string('d3fdx3', nx,nx,nx,nx);
-d3fdkdx2 = symbolic2string('d3fdkdx2', nx,nx,nx,nk);
-
-r        = symbolic2string('r', nr);
-drdx     = symbolic2string('drdx', nr,nx);
-drdu     = symbolic2string('drdu', nr,nu);
-drdk     = symbolic2string('drdk', nr,nk);
-d2rdx2   = symbolic2string('d2rdx2', nr,nx,nx);
-d2rdu2   = symbolic2string('d2rdu2', nr,nu,nu);
-d2rdxdu  = symbolic2string('d2rdxdu', nr,nu,nx);
-d2rdudx  = symbolic2string('d2rdudx', nr,nx,nu);
-d2rdk2   = symbolic2string('d2rdk2', nr,nk,nk);
-d2rdkdx  = symbolic2string('d2rdkdx', nr,nx,nk);
-d2rdkdu  = symbolic2string('d2rdkdu', nr,nu,nk);
-d2rdxdk  = symbolic2string('d2rdxdk', nr,nk,nx);
-d2rdudk  = symbolic2string('d2rdudk', nr,nk,nu);
-
-y        = symbolic2string('y', ny);
-dydx     = symbolic2string('dydx', ny,nx);
-dydu     = symbolic2string('dydu', ny,nu);
-d2ydx2   = symbolic2string('d2ydx2', ny,nx,nx);
-d2ydu2   = symbolic2string('d2ydu2', ny,nu,nu);
-d2ydxdu  = symbolic2string('d2ydxdu', ny,nu,nx);
-d2ydudx  = symbolic2string('d2ydudx', ny,nx,nu);
-
-% Replace species names with vector index names
-if verbose; fprintf('Replacing names with vectorized variables...\n'); end
-if verbose; fprintf('   states...\n');end
-for i = 1:nx
-    sys_string = sprintf('x(%d)', i);
-    f        = regexprep(f, xStrs{i}, sys_string, 0);
-    dfdx     = regexprep(dfdx, xStrs{i}, sys_string, 0);
-    dfdu     = regexprep(dfdu, xStrs{i}, sys_string, 0);
-    dfdk     = regexprep(dfdk, xStrs{i}, sys_string, 0);
-    d2fdx2   = regexprep(d2fdx2, xStrs{i}, sys_string, 0);
-    d2fdu2   = regexprep(d2fdu2, xStrs{i}, sys_string, 0);
-    d2fdk2   = regexprep(d2fdk2, xStrs{i}, sys_string, 0);
-    d2fdudx  = regexprep(d2fdudx, xStrs{i}, sys_string, 0);
-    d2fdxdu  = regexprep(d2fdxdu, xStrs{i}, sys_string, 0);
-    d2fdkdx  = regexprep(d2fdkdx, xStrs{i}, sys_string, 0);
-    d2fdxdk  = regexprep(d2fdxdk, xStrs{i}, sys_string, 0);
-    d3fdx3   = regexprep(d3fdx3, xStrs{i}, sys_string, 0);
-    d3fdkdx2 = regexprep(d3fdkdx2, xStrs{i}, sys_string, 0);
-    r        = regexprep(r, xStrs{i}, sys_string, 0);
-    drdx     = regexprep(drdx, xStrs{i}, sys_string, 0);
-    drdu     = regexprep(drdu, xStrs{i}, sys_string, 0);
-    drdk     = regexprep(drdk, xStrs{i}, sys_string, 0);
-    d2rdx2   = regexprep(d2rdx2, xStrs{i}, sys_string, 0);
-    d2rdu2   = regexprep(d2rdu2, xStrs{i}, sys_string, 0);
-    d2rdxdu  = regexprep(d2rdxdu, xStrs{i}, sys_string, 0);
-    d2rdudx  = regexprep(d2rdudx, xStrs{i}, sys_string, 0);
-    d2rdk2   = regexprep(d2rdk2, xStrs{i}, sys_string, 0);
-    d2rdkdx  = regexprep(d2rdkdx, xStrs{i}, sys_string, 0);
-    d2rdkdu  = regexprep(d2rdkdu, xStrs{i}, sys_string, 0);
-    d2rdxdk  = regexprep(d2rdxdk, xStrs{i}, sys_string, 0);
-    d2rdudk  = regexprep(d2rdudk, xStrs{i}, sys_string, 0);
-    y        = regexprep(y, xStrs{i}, sys_string, 0);
-    dydx     = regexprep(dydx, xStrs{i}, sys_string, 0);
-    dydu     = regexprep(dydu, xStrs{i}, sys_string, 0);
-    d2ydx2   = regexprep(d2ydx2, xStrs{i}, sys_string, 0);
-    d2ydu2   = regexprep(d2ydu2, xStrs{i}, sys_string, 0);
-    d2ydxdu  = regexprep(d2ydxdu, xStrs{i}, sys_string, 0);
-    d2ydudx  = regexprep(d2ydudx, xStrs{i}, sys_string, 0);
-end
-
-% Replace input namus with vector index names
-if verbose; fprintf('   input...\n'); end
-for i = 1:nu
-    sys_string = sprintf('u(%d)', i);
-    f        = regexprep(f, uStrs{i}, sys_string, 0);
-    dfdx     = regexprep(dfdx, uStrs{i}, sys_string, 0);
-    dfdu     = regexprep(dfdu, uStrs{i}, sys_string, 0);
-    dfdk     = regexprep(dfdk, uStrs{i}, sys_string, 0);
-    d2fdx2   = regexprep(d2fdx2, uStrs{i}, sys_string, 0);
-    d2fdu2   = regexprep(d2fdu2, uStrs{i}, sys_string, 0);
-    d2fdk2   = regexprep(d2fdk2, uStrs{i}, sys_string, 0);
-    d2fdudx  = regexprep(d2fdudx, uStrs{i}, sys_string, 0);
-    d2fdxdu  = regexprep(d2fdxdu, uStrs{i}, sys_string, 0);
-    d2fdkdx  = regexprep(d2fdkdx, uStrs{i}, sys_string, 0);
-    d2fdxdk  = regexprep(d2fdxdk, uStrs{i}, sys_string, 0);
-    d3fdx3   = regexprep(d3fdx3, uStrs{i}, sys_string, 0);
-    d3fdkdx2 = regexprep(d3fdkdx2, uStrs{i}, sys_string, 0);
-    r        = regexprep(r, uStrs{i}, sys_string, 0);
-    drdx     = regexprep(drdx, uStrs{i}, sys_string, 0);
-    drdu     = regexprep(drdu, uStrs{i}, sys_string, 0);
-    drdk     = regexprep(drdk, uStrs{i}, sys_string, 0);
-    d2rdx2   = regexprep(d2rdx2, uStrs{i}, sys_string, 0);
-    d2rdu2   = regexprep(d2rdu2, uStrs{i}, sys_string, 0);
-    d2rdxdu  = regexprep(d2rdxdu, uStrs{i}, sys_string, 0);
-    d2rdudx  = regexprep(d2rdudx, uStrs{i}, sys_string, 0);
-    d2rdk2   = regexprep(d2rdk2, uStrs{i}, sys_string, 0);
-    d2rdkdx  = regexprep(d2rdkdx, uStrs{i}, sys_string, 0);
-    d2rdkdu  = regexprep(d2rdkdu, uStrs{i}, sys_string, 0);
-    d2rdxdk  = regexprep(d2rdxdk, uStrs{i}, sys_string, 0);
-    d2rdudk  = regexprep(d2rdudk, uStrs{i}, sys_string, 0);
-    y        = regexprep(y, uStrs{i}, sys_string, 0);
-    dydx     = regexprep(dydx, uStrs{i}, sys_string, 0);
-    dydu     = regexprep(dydu, uStrs{i}, sys_string, 0);
-    d2ydx2   = regexprep(d2ydx2, uStrs{i}, sys_string, 0);
-    d2ydu2   = regexprep(d2ydu2, uStrs{i}, sys_string, 0);
-    d2ydxdu  = regexprep(d2ydxdu, uStrs{i}, sys_string, 0);
-    d2ydudx  = regexprep(d2ydudx, uStrs{i}, sys_string, 0);
-end
-
-% Replace parameters with vector index names
-if verbose; fprintf('   kinetic parameters...\n');end
-for i = 1:nk
-    sys_string = sprintf('k(%d)', i);
-    f        = regexprep(f, kStrs{i}, sys_string, 0);
-    dfdx     = regexprep(dfdx, kStrs{i}, sys_string, 0);
-    dfdu     = regexprep(dfdu, kStrs{i}, sys_string, 0);
-    dfdk     = regexprep(dfdk, kStrs{i}, sys_string, 0);
-    d2fdx2   = regexprep(d2fdx2, kStrs{i}, sys_string, 0);
-    d2fdu2   = regexprep(d2fdu2, kStrs{i}, sys_string, 0);
-    d2fdk2   = regexprep(d2fdk2, kStrs{i}, sys_string, 0);
-    d2fdudx  = regexprep(d2fdudx, kStrs{i}, sys_string, 0);
-    d2fdxdu  = regexprep(d2fdxdu, kStrs{i}, sys_string, 0);
-    d2fdkdx  = regexprep(d2fdkdx, kStrs{i}, sys_string, 0);
-    d2fdxdk  = regexprep(d2fdxdk, kStrs{i}, sys_string, 0);
-    d3fdx3   = regexprep(d3fdx3, kStrs{i}, sys_string, 0);
-    d3fdkdx2 = regexprep(d3fdkdx2, kStrs{i}, sys_string, 0);
-    r        = regexprep(r, kStrs{i}, sys_string, 0);
-    drdx     = regexprep(drdx, kStrs{i}, sys_string, 0);
-    drdu     = regexprep(drdu, kStrs{i}, sys_string, 0);
-    drdk     = regexprep(drdk, kStrs{i}, sys_string, 0);
-    d2rdx2   = regexprep(d2rdx2, kStrs{i}, sys_string, 0);
-    d2rdu2   = regexprep(d2rdu2, kStrs{i}, sys_string, 0);
-    d2rdxdu  = regexprep(d2rdxdu, kStrs{i}, sys_string, 0);
-    d2rdudx  = regexprep(d2rdudx, kStrs{i}, sys_string, 0);
-    d2rdk2   = regexprep(d2rdk2, kStrs{i}, sys_string, 0);
-    d2rdkdx  = regexprep(d2rdkdx, kStrs{i}, sys_string, 0);
-    d2rdkdu  = regexprep(d2rdkdu, kStrs{i}, sys_string, 0);
-    d2rdxdk  = regexprep(d2rdxdk, kStrs{i}, sys_string, 0);
-    d2rdudk  = regexprep(d2rdudk, kStrs{i}, sys_string, 0);
-end
-
->>>>>>> 77b1e84f
-if verbose; fprintf('   ...done.\n'); end
-
-%% Set up model structure
-
-% Clear unnecessary variables from scope
-clear SymModel vSyms kSyms sSyms qSyms xuSyms xSyms uSyms x0 ...
-    vStrs kStrs sStrs qStrs xuStrs xStrs uStrs ...
-    xNamesFull uNamesFull vxNames vuNames ...
-    C1Entries C1Values C2Entries C2Values cEntries cValues ...
-    nC1Entries nC2Entries ncEntries defaultOpts opts ...
-    addlength currentLength iExpr ind match nAdd nExpr uAddInd sys_string ...
-<<<<<<< HEAD
-    i iv ik is iq iu ix ir iy ...
-    rstates rinputs rparams statesubs inputsubs paramssubs rstatesi rinputsi rparamsi...
-    uqi qsinui nz sizes jacobianfun reshapefun symbolic2stringmethod...
-    thistime defaultMEXdirectory
-=======
-    i iv ik is iq iu ix ir iy
-    
-f = eval(['@(t,x,u,k) [' f ']']);
-
-dfdx = regexprep(dfdx, '[', ''); %remove extra "[" from front of lines
-dfdx = regexprep(dfdx, ']', ''); %and "]"
-dfdx = strtrim(dfdx);            %trim excess new lines from the end
-dfdx = eval(['@(t,x,u,k) inf2big(nan2zero(sparse([' dfdx '])))']);
-
-dfdu = regexprep(dfdu, '[', '');
-dfdu = regexprep(dfdu, ']', '');
-dfdu = strtrim(dfdu);
-dfdu = eval(['@(t,x,u,k) inf2big(nan2zero(sparse([' dfdu '])))']);
-
-dfdk = regexprep(dfdk, '[', '');
-dfdk = regexprep(dfdk, ']', '');
-dfdk = strtrim(dfdk);
-dfdk = eval(['@(t,x,u,k) inf2big(nan2zero(sparse([' dfdk '])))']);
-
-d2fdx2 = regexprep(d2fdx2, '[', '');
-d2fdx2 = regexprep(d2fdx2, ']', '');
-d2fdx2 = strtrim(d2fdx2);
-d2fdx2 = eval(['@(t,x,u,k) inf2big(nan2zero(sparse([' d2fdx2 '])))']);
-
-d2fdu2 = regexprep(d2fdu2, '[', '');
-d2fdu2 = regexprep(d2fdu2, ']', '');
-d2fdu2 = strtrim(d2fdu2);
-d2fdu2 = eval(['@(t,x,u,k) inf2big(nan2zero(sparse([' d2fdu2 '])))']);
-
-d2fdk2 = regexprep(d2fdk2, '[', '');
-d2fdk2 = regexprep(d2fdk2, ']', '');
-d2fdk2 = strtrim(d2fdk2);
-d2fdk2 = eval(['@(t,x,u,k) inf2big(nan2zero(sparse([' d2fdk2 '])))']);
-
-d2fdudx = regexprep(d2fdudx, '[', '');
-d2fdudx = regexprep(d2fdudx, ']', '');
-d2fdudx = strtrim(d2fdudx);
-d2fdudx = eval(['@(t,x,u,k) inf2big(nan2zero(sparse([' d2fdudx '])))']);
-
-d2fdxdu = regexprep(d2fdxdu, '[', '');
-d2fdxdu = regexprep(d2fdxdu, ']', '');
-d2fdxdu = strtrim(d2fdxdu);
-d2fdxdu = eval(['@(t,x,u,k) inf2big(nan2zero(sparse([' d2fdxdu '])))']);
-
-d2fdkdx = regexprep(d2fdkdx, '[', '');
-d2fdkdx = regexprep(d2fdkdx, ']', '');
-d2fdkdx = strtrim(d2fdkdx);
-d2fdkdx = eval(['@(t,x,u,k) inf2big(nan2zero(sparse([' d2fdkdx '])))']);
-
-d2fdxdk = regexprep(d2fdxdk, '[', '');
-d2fdxdk = regexprep(d2fdxdk, ']', '');
-d2fdxdk = strtrim(d2fdxdk);
-d2fdxdk = eval(['@(t,x,u,k) inf2big(nan2zero(sparse([' d2fdxdk '])))']);
-
-d3fdx3 = regexprep(d3fdx3, '[', '');
-d3fdx3 = regexprep(d3fdx3, ']', '');
-d3fdx3 = strtrim(d3fdx3);
-d3fdx3 = eval(['@(t,x,u,k) inf2big(nan2zero(sparse([' d3fdx3 '])))']);
-
-d3fdkdx2 = regexprep(d3fdkdx2, '[', '');
-d3fdkdx2 = regexprep(d3fdkdx2, ']', '');
-d3fdkdx2 = strtrim(d3fdkdx2);
-d3fdkdx2 = eval(['@(t,x,u,k) inf2big(nan2zero(sparse([' d3fdkdx2 '])))']);
-
-r = eval(['@(t,x,u,k) [' r ']']);
-
-% drdx = regexprep(drdx, '[', ''); %remove extra "[" from front of lines
-% drdx = regexprep(drdx, ']', ''); %and "]"
-% drdx = strtrim(drdx);            %trim excess new lines from the end
-drdx = eval(['@(t,x,u,k) inf2big(nan2zero(sparse([' drdx '])))']);
-
-% drdu = regexprep(drdu, '[', '');
-% drdu = regexprep(drdu, ']', '');
-% drdu = strtrim(drdu);
-drdu = eval(['@(t,x,u,k) inf2big(nan2zero(sparse([' drdu '])))']);
-
-% drdk = regexprep(drdk, '[', '');
-% drdk = regexprep(drdk, ']', '');
-% drdk = strtrim(drdk);
-drdk = eval(['@(t,x,u,k) inf2big(nan2zero(sparse([' drdk '])))']);
-
-% d2rdx2 = regexprep(d2rdx2, '[', '');
-% d2rdx2 = regexprep(d2rdx2, ']', '');
-% d2rdx2 = strtrim(d2rdx2);
-d2rdx2 = eval(['@(t,x,u,k) inf2big(nan2zero(sparse([' d2rdx2 '])))']);
-
-% d2rdu2 = regexprep(d2rdu2, '[', '');
-% d2rdu2 = regexprep(d2rdu2, ']', '');
-% d2rdu2 = strtrim(d2rdu2);
-d2rdu2 = eval(['@(t,x,u,k) inf2big(nan2zero(sparse([' d2rdu2 '])))']);
-
-% d2rdxdu = regexprep(d2rdxdu, '[', '');
-% d2rdxdu = regexprep(d2rdxdu, ']', '');
-% d2rdxdu = strtrim(d2rdxdu);
-d2rdxdu = eval(['@(t,x,u,k) inf2big(nan2zero(sparse([' d2rdxdu '])))']);
-
-% d2rdudx = regexprep(d2rdudx, '[', '');
-% d2rdudx = regexprep(d2rdudx, ']', '');
-% d2rdudx = strtrim(d2rdudx);
-d2rdudx = eval(['@(t,x,u,k) inf2big(nan2zero(sparse([' d2rdudx '])))']);
-
-% d2rdk2 = regexprep(d2rdk2, '[', '');
-% d2rdk2 = regexprep(d2rdk2, ']', '');
-% d2rdk2 = strtrim(d2rdk2);
-d2rdk2 = eval(['@(t,x,u,k) inf2big(nan2zero(sparse([' d2rdk2 '])))']);
-
-% d2rdkdx = regexprep(d2rdkdx, '[', '');
-% d2rdkdx = regexprep(d2rdkdx, ']', '');
-% d2rdkdx = strtrim(d2rdkdx);
-d2rdkdx = eval(['@(t,x,u,k) inf2big(nan2zero(sparse([' d2rdkdx '])))']);
-
-% d2rdkdu = regexprep(d2rdkdu, '[', '');
-% d2rdkdu = regexprep(d2rdkdu, ']', '');
-% d2rdkdu = strtrim(d2rdkdu);
-d2rdkdu = eval(['@(t,x,u,k) inf2big(nan2zero(sparse([' d2rdkdu '])))']);
-
-% d2rdxdk = regexprep(d2rdxdk, '[', '');
-% d2rdxdk = regexprep(d2rdxdk, ']', '');
-% d2rdxdk = strtrim(d2rdxdk);
-d2rdxdk = eval(['@(t,x,u,k) inf2big(nan2zero(sparse([' d2rdxdk '])))']);
-
-% d2rdudk = regexprep(d2rdudk, '[', '');
-% d2rdudk = regexprep(d2rdudk, ']', '');
-% d2rdudk = strtrim(d2rdudk);
-d2rdudk = eval(['@(t,x,u,k) inf2big(nan2zero(sparse([' d2rdudk '])))']);
-
-y = eval(['@(t,x,u) [' y ']']);
-
-dydx = regexprep(dydx, '[', ''); %remove extra "[" from front of lines
-dydx = regexprep(dydx, ']', ''); %and "]"
-dydx = strtrim(dydx);            %trim excess new lines from the end
-dydx = eval(['@(t,x,u) inf2big(nan2zero(sparse([' dydx '])))']);
-
-dydu = regexprep(dydu, '[', '');
-dydu = regexprep(dydu, ']', '');
-dydu = strtrim(dydu);
-dydu = eval(['@(t,x,u) inf2big(nan2zero(sparse([' dydu '])))']);
-
-d2ydx2 = regexprep(d2ydx2, '[', '');
-d2ydx2 = regexprep(d2ydx2, ']', '');
-d2ydx2 = strtrim(d2ydx2);
-d2ydx2 = eval(['@(t,x,u) inf2big(nan2zero(sparse([' d2ydx2 '])))']);
-
-d2ydu2 = regexprep(d2ydu2, '[', '');
-d2ydu2 = regexprep(d2ydu2, ']', '');
-d2ydu2 = strtrim(d2ydu2);
-d2ydu2 = eval(['@(t,x,u) inf2big(nan2zero(sparse([' d2ydu2 '])))']);
-
-d2ydxdu = regexprep(d2ydxdu, '[', '');
-d2ydxdu = regexprep(d2ydxdu, ']', '');
-d2ydxdu = strtrim(d2ydxdu);
-d2ydxdu = eval(['@(t,x,u) inf2big(nan2zero(sparse([' d2ydxdu '])))']);
-
-d2ydudx = regexprep(d2ydudx, '[', '');
-d2ydudx = regexprep(d2ydudx, ']', '');
-d2ydudx = strtrim(d2ydudx);
-d2ydudx = eval(['@(t,x,u) inf2big(nan2zero(sparse([' d2ydudx '])))']);
-
-if verbose; fprintf('done.\n'); end
-
-%% Replace rate constants with their values
-if verbose; fprintf('Evaluating handles...'); end
->>>>>>> 77b1e84f
-
-m = InitializeModel();
-
-m.Type = 'Model.AnalyticReactions';
-m.Name = name;
-
-m.Compartments = struct('Name', vNames, 'Dimension', num2cell(dv));
-m.Parameters   = struct('Name', kNames, 'Value', num2cell(k));
-m.Seeds        = struct('Name', sNames, 'Value', num2cell(s));
-m.Inputs       = struct('Name', uNames, 'Compartment', vNames(vuInd));
-m.States       = struct('Name', xNames, 'Compartment', vNames(vxInd), 'InitialValue', initial_values);
-m.Reactions    = struct('Name', rNames);
-<<<<<<< HEAD
-if isempty(yMembers)
-    Expressions = [];
-else
-    Expressions = mat2cell([vertcat(yMembers{:}), num2cell(vertcat(yValues{:}))], cellfun(@length,yMembers), 2);
-end
-m.Outputs      = struct('Name', yNames, 'Expressions', Expressions );
-=======
-m.Outputs      = struct('Name', yNames);
->>>>>>> 77b1e84f
-
-m.nv = nv;
-m.nk = nk;
-m.ns = ns;
-m.nu = nu;
-m.nx = nx;
-m.nr = nr;
-m.ny = ny;
-
-m.dv = dv;
-m.k  = k;
-m.s  = s;
-m.dx0ds = dx0ds;
-m.x0c = x0c;
-
-<<<<<<< HEAD
-m.u    = setfun_u(u,q);
-m.q    = q;
-m.dudq = dudq;
-m.nqu  = zeros(nu,1);
-=======
-m.u = u;
->>>>>>> 77b1e84f
-
-m.vxInd = vxInd;
-m.vuInd = vuInd;
-%rOrder
-%krInd
-
-%As
-%Bs
-%Cs
-
-clear vNames kNames sNames uNames xNames rNames yNames yMembers yValues
-
-m.f         = setfun_rf(f,k);
-
-if order >= 1
-    m.dfdx      = setfun_rf(dfdx,k);
-    m.dfdk      = setfun_rf(dfdk,k);
-    m.dfdu      = setfun_rf(dfdu,k);
-end
-
-if order >= 2
-    m.d2fdx2    = setfun_rf(d2fdx2,k);
-    m.d2fdu2    = setfun_rf(d2fdu2,k);
-    m.d2fdk2    = setfun_rf(d2fdk2,k);
-    m.d2fdudx   = setfun_rf(d2fdudx,k);
-    m.d2fdxdu   = setfun_rf(d2fdxdu,k);
-    m.d2fdkdx   = setfun_rf(d2fdkdx,k);
-    m.d2fdkdu   = setfun_rf(d2fdkdu,k);
-    m.d2fdxdk   = setfun_rf(d2fdxdk,k);
-    m.d2fdudk   = setfun_rf(d2fdudk,k);
-end
-
-if order >= 3
-    m.d3fdx3    = setfun_rf(d3fdx3,k);
-    m.d3fdkdx2  = setfun_rf(d3fdkdx2,k);
-end
-
-m.S = S;
-m.r = setfun_rf(r,k);
-
-if order >= 1
-    m.drdx      = setfun_rf(drdx,k);
-    m.drdk      = setfun_rf(drdk,k);
-    m.drdu      = setfun_rf(drdu,k);
-end
-
-if order >= 2
-    m.d2rdx2    = setfun_rf(d2rdx2,k);
-    m.d2rdu2    = setfun_rf(d2rdu2,k);
-    m.d2rdk2    = setfun_rf(d2rdk2,k);
-    m.d2rdudx   = setfun_rf(d2rdudx,k);
-    m.d2rdxdu   = setfun_rf(d2rdxdu,k);
-    m.d2rdkdx   = setfun_rf(d2rdkdx,k);
-    m.d2rdkdu   = setfun_rf(d2rdkdu,k);
-    m.d2rdxdk   = setfun_rf(d2rdxdk,k);
-    m.d2rdudk   = setfun_rf(d2rdudk,k);
-end
-
-m.y = @(t,x,u)vectorize_y(y,t,x,u);
-
-if order >= 1
-    m.dydx      = @(t,x,u)dydx(t,x,u);
-    m.dydu      = @(t,x,u)dydu(t,x,u);
-end
-
-if order >= 2
-    m.d2ydx2    = @(t,x,u)d2ydx2(t,x,u);
-    m.d2ydu2    = @(t,x,u)d2ydu2(t,x,u);
-    m.d2ydudx   = @(t,x,u)d2ydudx(t,x,u);
-    m.d2ydxdu   = @(t,x,u)d2ydxdu(t,x,u);
-end
-
-m.Ready  = true;
-%m.add
-m.Update = @update;
-
-if verbose; fprintf('done.\n'); end
-
-% End of function
-%%%%%%%%%%%%%%%%%%%%%%%%%%%%%%%%%%%%%%%%%%%%%%%%%%%%%%%%%%%%%%%%%%%%%%%%%%%
-
-%% %%%%%%%%%%%%%%%%%%%%%%%%
-%%%%% Update function %%%%%
-%%%%%%%%%%%%%%%%%%%%%%%%%%%
-
-    function varargout = update(newk)
-        % Apply changes
-        k = newk;
-<<<<<<< HEAD
-
-        m.k  = k;
-        
-        % Update function handles
-        m.f             = setfun_rf(f,k);
-        m.r             = setfun_rf(r,k);
-        
-        if order >= 1
-            m.dfdx      = setfun_rf(dfdx,k);
-            m.dfdk      = setfun_rf(dfdk,k);
-            m.dfdu      = setfun_rf(dfdu,k);
-            m.drdx      = setfun_rf(drdx,k);
-            m.drdk      = setfun_rf(drdk,k);
-            m.drdu      = setfun_rf(drdu,k);
-        end
-        
-        if order >= 2
-            m.d2fdx2    = setfun_rf(d2fdx2,k);
-            m.d2fdu2    = setfun_rf(d2fdu2,k);
-            m.d2fdk2    = setfun_rf(d2fdk2,k);
-            m.d2fdudx   = setfun_rf(d2fdudx,k);
-            m.d2fdxdu   = setfun_rf(d2fdxdu,k);
-            m.d2fdkdx   = setfun_rf(d2fdkdx,k);
-            m.d2fdkdu   = setfun_rf(d2fdkdu,k);
-            m.d2fdxdk   = setfun_rf(d2fdxdk,k);
-            m.d2fdudk   = setfun_rf(d2fdudk,k);
-            m.d2rdx2    = setfun_rf(d2rdx2,k);
-            m.d2rdu2    = setfun_rf(d2rdu2,k);
-            m.d2rdk2    = setfun_rf(d2rdk2,k);
-            m.d2rdudx   = setfun_rf(d2rdudx,k);
-            m.d2rdxdu   = setfun_rf(d2rdxdu,k);
-            m.d2rdkdx   = setfun_rf(d2rdkdx,k);
-            m.d2rdkdu   = setfun_rf(d2rdkdu,k);
-            m.d2rdxdk   = setfun_rf(d2rdxdk,k);
-            m.d2rdudk   = setfun_rf(d2rdudk,k);
-=======
-        m.k  = k;
-        
-        % Update function handles
-        m.f             = @(t,x,u)f(t,x,u,k);
-        m.r             = @(t,x,u)r(t,x,u,k);
-        m.y             = @(t,x,u)vectorize_y(y,t,x,u);
-
-        if order >= 1
-            m.dfdx      = @(t,x,u)dfdx(t,x,u,k);
-            m.dfdk      = @(t,x,u)dfdk(t,x,u,k);
-            m.dfdu      = @(t,x,u)dfdu(t,x,u,k);
-            m.drdx      = @(t,x,u)drdx(t,x,u,k);
-            m.drdk      = @(t,x,u)drdk(t,x,u,k);
-            m.drdu      = @(t,x,u)drdu(t,x,u,k);
-            m.dydx      = @(t,x,u)dydx(t,x,u);
-            m.dydu      = @(t,x,u)dydu(t,x,u);
-        end
-        
-        if order >= 2
-            m.d2fdx2    = @(t,x,u)d2fdx2(t,x,u,k);
-            m.d2fdu2    = @(t,x,u)d2fdu2(t,x,u,k);
-            m.d2fdk2    = @(t,x,u)d2fdk2(t,x,u,k);
-            m.d2fdudx   = @(t,x,u)d2fdudx(t,x,u,k);
-            m.d2fdxdu   = @(t,x,u)d2fdxdu(t,x,u,k);
-            m.d2fdkdx   = @(t,x,u)d2fdkdx(t,x,u,k);
-            m.d2fdkdu   = @(t,x,u)d2fdkdu(t,x,u,k);
-            m.d2fdxdk   = @(t,x,u)d2fdxdk(t,x,u,k);
-            m.d2fdudk   = @(t,x,u)d2fdudk(t,x,u,k);
-            m.d2rdx2    = @(t,x,u)d2rdx2(t,x,u,k);
-            m.d2rdu2    = @(t,x,u)d2rdu2(t,x,u,k);
-            m.d2rdk2    = @(t,x,u)d2rdk2(t,x,u,k);
-            m.d2rdudx   = @(t,x,u)d2rdudx(t,x,u,k);
-            m.d2rdxdu   = @(t,x,u)d2rdxdu(t,x,u,k);
-            m.d2rdkdx   = @(t,x,u)d2rdkdx(t,x,u,k);
-            m.d2rdkdu   = @(t,x,u)d2rdkdu(t,x,u,k);
-            m.d2rdxdk   = @(t,x,u)d2rdxdk(t,x,u,k);
-            m.d2rdudk   = @(t,x,u)d2rdudk(t,x,u,k);
-            m.d2ydx2    = @(t,x,u)d2ydx2(t,x,u);
-            m.d2ydu2    = @(t,x,u)d2ydu2(t,x,u);
-            m.d2ydudx   = @(t,x,u)d2ydudx(t,x,u);
-            m.d2ydxdu   = @(t,x,u)d2ydxdu(t,x,u);
->>>>>>> 77b1e84f
-        end
-        
-        if order >= 3
-            m.d3fdx3    = setfun_rf(d3fdx3,k);
-            m.d3fdkdx2  = setfun_rf(d3fdkdx2,k);
-        end
-        
-        m.Update = @update;
-        
-        varargout{1} = m;
-    end
-
-%% %%%%%%%%%%%%%%%%%%%%%%%
-%%%% Helper functions %%%%
-%%%%%%%%%%%%%%%%%%%%%%%%%%
-
-    function fun = symbolic2function(variable_name, num, dens)
-        
-        if ischar(dens)
-            dens = {dens};
-        end
-        
-        switch symbolic2stringmethod
-            case 'efficient'
-                string_rep = symbolic2string_new(variable_name, num, dens);
-                string_rep = convertSymStrtoIndexedStr(string_rep, num);
-                fun = string2fun(string_rep, num, dens);
-            case 'original'
-                string_rep = symbolic2string_old(variable_name, num, dens);
-                string_rep = convertSymStrtoIndexedStr(string_rep, num);
-                fun = string2fun(string_rep, num, dens);
-            case 'mex'
-                
-                % Don't create MEX files for u and dudq. Use the
-                % 'efficient' method instead
-                if any(strcmp(variable_name,{'u';'dudq'}))
-                    string_rep = symbolic2string_new(variable_name, num, dens);
-                    string_rep = convertSymStrtoIndexedStr(string_rep, num);
-                    fun = string2fun(string_rep, num, dens);
-                    return
-                end
-                
-                % Prepare inputs to C code generation function
-                dsym = eval(variable_name);
-                nzlogical = getNonZeroEntries(num, dens);
-                nzi = cell(ndims(nzlogical),1);
-                nziind = find(nzlogical);
-                [nzi{:}] = ind2sub(size(nzlogical),nziind);
-                nzi = [nzi{:}];
-                nzsizes = [sizes.(num) cellfun(@(den)sizes.(den),dens(:)')];
-                
-                % Generate mex C code
-                getMexReadyCode(dsym,nzi,nzsizes,xSyms,uSyms,kSyms,variable_name,opts.MEXDirectory)
-             
-                fun = str2func([variable_name 'fun']);
-        end
-        
-    end
-    
-    function string_rep = symbolic2string_old(variable_name, num, dens)
-        
-        densizes = cellfun(@(den)sizes.(den),dens);
-        dimensions = [sizes.(num) densizes(:)'];
-        
-        if numel(dimensions) == 1
-            dimensions = [dimensions, 1];
-        end
-        
-        if any(dimensions == 0)
-            string_rep = ['zeros([' num2str(dimensions) '])'];
-        else
-            string_rep = evalc(['disp(' variable_name ')']);
-        end
-        
-        string_rep = regexprep(string_rep, '[', '');
-        string_rep = regexprep(string_rep, ']', '');
-        string_rep = strtrim(string_rep);
-    end
-
-<<<<<<< HEAD
-    function string_rep = symbolic2string_new(variable_name, num, dens)
-        
-        % If provided an empty input, return an empty output
-        if isempty(variable_name)
-            string_rep = '';
-            return
-        end
-        
-        % For f, r, and u, just use the old method, since they are not sparse
-        if any(strcmp(variable_name,{'f';'r';'u'}))
-            string_rep = symbolic2string_old(variable_name, num, dens);
-            return
-        end
-        
-        % Evaluate variable name to get symbolic array
-        variable = eval(variable_name);
-        
-        % Get nonzero derivative logical matrix
-        nzlogical = getNonZeroEntries(num, dens);
-        
-        % Reshape nzlogical to the same size as that of the provided value
-        varsizes = size(variable);
-        nzlogical = reshape(nzlogical,varsizes);
-        
-        % Find symbolic derivatives for nonzero elements. This outputs an
-        % oddly-formatted string that needs to be stripped of some extra characters.
-        str_unformatted = char(variable(nzlogical(:)));
-        
-        % Get string elements between square brackets, not including square
-        % brackets
-        nnzelements = sum(nzlogical(:));
-        if nnzelements == 1
-            % Special case for one element: the odd formatting isn't used, so just
-            % copy the result
-            strelements = {str_unformatted};
-        else
-            [~,~,~,strelements] = regexp(str_unformatted,'(?<=\[)[^\[\]]+(?=\])');
-        end
-        
-        assert(length(strelements) == nnzelements, ['The number of expressions in d' num 'd' dens{:} ' does not match the number of nonzero elements expected for it.'])
-        
-        strelements = strjoin(strelements,',');
-        
-        % Convert subscripts into strings
-        [isubscripts,jsubscripts] = find(nzlogical);
-        isubscriptstrs = strtrim(cellstr(num2str(isubscripts)));
-        jsubscriptstrs = strtrim(cellstr(num2str(jsubscripts)));
-        isubstring = strjoin(isubscriptstrs,',');
-        jsubstring = strjoin(jsubscriptstrs,',');
-        
-        % Write sparse initialization string, which will fit in the
-        % following expression:
-        % '@(t,x,u,k) inf2big(nan2zero(sparse([' STRING_REP '])))'
-        % To fit this expression, note the square brackets are left off the
-        % left and right sides of string_rep.
-        string_rep = sprintf([isubstring '],[' jsubstring '],[' strelements '],[' num2str(varsizes(1)) '],[' num2str(varsizes(2))]);
-        
-    end
-
-    function string_rep = convertSymStrtoIndexedStr(string_rep, num)
-        if any(strcmp(num, {'f' 'r'}))
-            % Replace expressions for states, inputs, and parameters with
-            % indexed calls to x, u, and k, respectively
-            xindexstring = sprintf('x(%d)\n', 1:nx);
-            xindexstring = textscan(xindexstring,'%s','Delimiter','\n');
-            xindexstring = xindexstring{1};
-            uindexstring = sprintf('u(%d)\n', 1:nu);
-            uindexstring = textscan(uindexstring,'%s','Delimiter','\n');
-            uindexstring = uindexstring{1};
-            kindexstring = sprintf('k(%d)\n', 1:nk);
-            kindexstring = textscan(kindexstring,'%s','Delimiter','\n');
-            kindexstring = kindexstring{1};
-            string_rep = regexprep(string_rep, [xStrs; uStrs; kStrs], [xindexstring; uindexstring; kindexstring], 0);
-        elseif strcmp(num, 'u')
-            % Replace expressions for input parameters with indexed calls to
-            % q
-            qindexstring = sprintf('q(%d)\n', 1:nq);
-            qindexstring = textscan(qindexstring,'%s','Delimiter','\n');
-            qindexstring = qindexstring{1};
-            string_rep = regexprep(string_rep, qStrs, qindexstring, 0);
-        end
-    end
-
-    function d2rdkdx_ = calcDerivative(drdx,kSyms)
-        if size(drdx,2) == 1
-            d2rdkdx_ = jacobian(drdx,kSyms);
-        elseif size(drdx,2) > 1
-            d2rdkdx_ = calcHigherOrderDerivative(drdx,kSyms);
-        end
-    end
-            
-
-    function d2rdkdx_ = calcHigherOrderDerivative(drdx, kSyms)
-        % Note that in the variable names here, I use the prototypical example
-        % of taking the derivative of drdx with respect to k. This means "r"
-        % stands for the variable whose derivative is being taken, "x" stands
-        % for the first derivative variable, and "k" stands for the second
-        % derivative variable.
-        nk_ = length(kSyms);
-        nr_ = size(drdx,1);
-        nxu_ = size(drdx,2);
-        d2rdkdxtemp = cell(nxu_,1);
-        if verbose; fprintf(repmat(' ',1,25)); end
-        for xi = 1:nxu_
-            if verbose; fprintf([repmat('\b',1,25) '%25s'],sprintf('%3g%% complete', 50*xi/nxu_)); end
-            d2rdkdxtemp{xi} = jacobian(drdx(:,xi), kSyms);
-        end
-        d2rdkdx_ = d2rdkdxtemp{1};
-        for xi = 1:nxu_-1
-            if verbose; fprintf([repmat('\b',1,25) '%25s'],sprintf('%3g%% complete', 50+50*xi/nxu_)); end
-            d2rdkdx_ = feval(symengine,'linalg::stackMatrix',d2rdkdx_,d2rdkdxtemp{xi+1});
-        end
-        
-    end
-    
-    function matout = reshape_extraarguments(mat, newsize, ~, ~)
-        matout = reshape(mat,newsize);
-    end
-
-    function matout = reshapeDerivative(mat, newsize, num, dens)
-        oldsize = size(mat);
-        nzlogical = getNonZeroEntries(num,dens);
-        newsubscripts = cell(length(newsize),1);
-        nzindices = find(nzlogical);
-        oldsubscripts = cell(length(oldsize),1);
-        newsubscripts = cell(length(newsize),1);
-        [oldsubscripts{:}] = ind2sub(oldsize,nzindices);
-        [newsubscripts{:}] = ind2sub(newsize,nzindices);
-        filename = which('initializematrix.mu');
-        read(symengine, filename);
-        matout = feval(symengine,'initializematrix',mat,[oldsubscripts{:}],newsize(1),newsize(2),[newsubscripts{:}]);
-    end
-
-end
-
-function fun = string2fun(string_rep, num, dens)
-% Note that string2fun is a subfunction instead of a nested function to
-% prevent the anonymous functions created here from saving copies of
-% the primary function workspace variables.
-
-if any(strcmp(num, {'f' 'r'}))
-    
-    % Set up the function handle by evaluating the string
-    if isempty(dens)
-        fun = eval(['@(t,x,u,k) [' string_rep ']']);
-    else
-        fun = eval(['@(t,x,u,k) inf2big(nan2zero(sparse([' string_rep '])))']);
-    end
-    
-elseif strcmp(num, 'u')
-    
-    % Set up the function handle by evaluating the string
-    if isempty(dens) % u
-        fun = eval(['@(t,q) repmat([' string_rep '],1,numel(t))']);
-    else % dudq
-        fun = eval(['@(t,q) inf2big(nan2zero(sparse([' string_rep '])))']);
-    end
-    
-end
-
-% Convert function to and from function handle to ensure that
-% MATLAB recognizes and stores the workspace for the anonymous
-% functions. Without this, saving and loading a model will
-% cause MATLAB to lose the function.
-fun = func2str(fun);
-fun = str2func(fun);
-
-end
-
-function fun = setfun_rf(basefun, k)
-    fun = @(t,x,u)basefun(t,x,u,k);
-end
-
-function fun = setfun_u(basefun, q)
-    fun = @(t)basefun(t,q);
-=======
-    function val = vectorize_y(y, t, x, u)
-        nt = numel(t);
-        val = zeros(ny,nt);
-        for it = 1:nt
-            val(:,it) = y(t(it), x(:,it), u(:,it));
-        end
-    end
-
->>>>>>> 77b1e84f
+function m = symbolic2PseudoKronecker(SymModel, opts)
+%symbolic2PseudoKronecker converts a symbolic model into a pseudo-kronecker
+%   model, which interacts with the Kronecker Bio toolbox much like a
+%   Kronecker model.
+% 
+%   m = symbolic2PseudoKronecker(SymModel, opts)
+% 
+%   Inputs
+%   SymModel: [ symbolic model scalar ]
+%       A symbolic model
+%   opts: [ options struct scalar ]
+%       Optional
+%       .Order [ 0 | 1 | {2} | 3 ]
+%           Determines how deep the derivatives should be taken with
+%           respect to x and p. Each level increases the cost
+%           exponentially, but increases the number of Kronecker Bio
+%           functions that can be run on the model.
+%       .VolumeToParameter [ true | {false} ]
+%           Should the volume of the compartments be converted to
+%           parameters or converted to immutable constants
+%       .Verbose [ nonnegative integer scalar {1} ]
+%           Bigger number displays more progress information
+%       .NewJacobianMethod [ true | {false} ]
+%           Determines whether to use the more memory-efficient Jacobian
+%           method or the original method. For smaller models ( < 100
+%           reactions or species), there is little difference between the
+%           methods.
+%       .UseMEX [ true | {false} ]
+%           Set to true to write MEX functions in C that calculate f, r,
+%           and their derivatives with respect to x, u, and k. For larger
+%           models, this will speed up most of Kronecker's functionality.
+%           Following building the model, the .mex files will need to be
+%           compiled using the compileMEXFunctions function. Currently
+%           requires gcc, a C compiler, to be configured to be used by
+%           MATLAB. Following compilation, the .mex files must be in the
+%           current path for the model to work.
+%       .MEXDirectory [ string {['mexfuns_' dateandtimestring]} ]
+%           If .UseMEX is set to TRUE, the string provided here sets the
+%           directory to which the .mex files will be written. If .UseMEX
+%           is FALSE, this option is ignored.
+%
+%   Outputs
+%   m: [ psuedo-kronecker model scalar ]
+%       The useable form of the model
+
+% (c) 2015 David Flowers, David R Hagen, & Bruce Tidor
+% This work is released under the MIT license.
+
+%% Work-up
+% Clean up inputs
+if nargin < 2
+    opts = [];
+end
+
+% Set up default directory name, based on the clock
+thistime = num2cell(clock);
+thistime = cellfun(@num2str,thistime,'UniformOutput',false);
+thistime = [thistime{:}];
+defaultMEXdirectory = ['mexfuns_' regexprep(thistime,'\.','_') filesep];
+
+% Default options
+defaultOpts.Order             = 2;
+defaultOpts.VolumeToParameter = false;
+defaultOpts.Verbose           = 0;
+defaultOpts.MultipleyMembers  = false;
+defaultOpts.NewJacobianMethod = false;
+defaultOpts.UseMEX            = false;
+defaultOpts.MEXDirectory      = defaultMEXdirectory;
+
+opts = mergestruct(defaultOpts, opts);
+
+verbose = logical(opts.Verbose);
+opts.Verbose = max(opts.Verbose-1,0);
+
+order = opts.Order;
+
+if opts.UseMEX && exist(opts.MEXDirectory,'dir') ~= 7
+    mkdir(opts.MEXDirectory);
+end
+
+%% Extract symbolic values
+if isfield(SymModel, 'Name')
+    name = SymModel.Name;
+else
+    name = '';
+end
+
+kSyms   = SymModel.kSyms;
+k       = SymModel.k;
+nk      = numel(k);
+
+if isfield(SymModel, 'kNames')
+    kNames = SymModel.kNames;
+else
+    kNames = cell(nk,1);
+    for ik = 1:nk
+        kNames{ik} = char(kSyms(ik));
+    end
+end
+
+sSyms   = SymModel.sSyms;
+s       = SymModel.s;
+ns      = numel(s);
+
+if isfield(SymModel, 'sNames')
+    sNames = SymModel.sNames;
+else
+    sNames = cell(ns,1);
+    for is = 1:ns
+        sNames{is} = char(sSyms(is));
+    end
+end
+
+uSyms   = SymModel.uSyms;
+u       = SymModel.u;
+nu      = numel(u);
+
+if isfield(SymModel, 'uNames')
+    uNames = SymModel.uNames;
+else
+    uNames = cell(nu,1);
+    for iu = 1:nu
+        uNames{iu} = char(uSyms(iu));
+    end
+end
+
+xSyms   = SymModel.xSyms;
+x0      = SymModel.x0;
+nx      = numel(x0);
+
+if isfield(SymModel, 'xNames')
+    xNames = SymModel.xNames;
+else
+    xNames = cell(nx,1);
+    for ix = 1:nx
+        xNames{ix} = char(xSyms(ix));
+    end
+end
+
+if isfield(SymModel, 'v')
+    vSyms   = SymModel.vSyms;
+    vNames  = SymModel.vNames;
+    dv      = SymModel.dv;
+    v       = SymModel.v;
+    nv      = numel(v);
+    vuInd   = SymModel.vuInd;
+    vxInd   = SymModel.vxInd;
+else
+    vSyms   = sym('co1x');
+    vNames  = {'v'};
+    dv      = zeros(3,1);
+    v       = zeros(1,1);
+    nv      = 1;
+    vuInd   = ones(nu,1);
+    vxInd   = ones(nx,1);
+end
+
+if isfield(SymModel, 'f')
+    f = SymModel.f;
+    if isfield(SymModel, 'r')
+        r = SymModel.r;
+        S = SymModel.S;
+        nr = numel(r);
+        
+        if isfield(SymModel, 'rNames')
+            rNames = SymModel.rNames;
+        else
+            rNames = repmat({''}, [nr,1]);
+        end
+    else
+        r = sym(zeros(0,1));
+        S = zeros(nx,0);
+        nr = 0;
+        rNames = cell(0,1);
+    end
+else
+    % If there is no f, then r and S must be supplied
+    r = SymModel.r;
+    S = SymModel.S;
+    nr = numel(r);
+    
+    if isfield(SymModel, 'rNames')
+        rNames = SymModel.rNames;
+    else
+        rNames = repmat({''}, [nr,1]);
+    end
+
+    f = S*r;
+end
+
+y       = SymModel.y;
+ny      = numel(y);
+
+if isfield(SymModel, 'yNames')
+    yNames = SymModel.yNames;
+elseif isfield(SymModel, 'ySyms')
+    yNames = cell(ny,1);
+    for iy = 1:ny
+        yNames{iy} = char(SymModel.ySyms(iy));
+    end
+else
+    % A reasonable name for each y is not strictly necessary
+    yNames = cell(ny,1);
+    for iy = 1:ny
+        yNames{iy} = char(y(iy));
+    end
+end
+
+% Convert compartment volumes to parameters or constants
+if opts.VolumeToParameter
+    nk = nk + nv;
+    kNames = [kNames; vNames];
+    k = [k; v];
+    kSyms = [kSyms; vSyms];
+else% ~VolumeToParameter
+    r = subs(r, vSyms, v);
+    f = subs(f, vSyms, v);
+end
+
+% Sanitize symbols
+old_symbols = [kSyms; sSyms; xSyms; uSyms];
+new_symbols = sym(zeros(nk+ns+nx+nu,1));
+for i = 1:nk+ns+nx+nu
+    new_symbols(i) = sym(sprintf('sy%dx', i));
+end
+
+kSyms = subs(kSyms, old_symbols, new_symbols);
+sSyms = subs(sSyms, old_symbols, new_symbols);
+xSyms = subs(xSyms, old_symbols, new_symbols);
+uSyms = subs(uSyms, old_symbols, new_symbols);
+f = subs(f, old_symbols, new_symbols);
+r = subs(r, old_symbols, new_symbols);
+x0 = subs(x0, old_symbols, new_symbols);
+y =  subs(y, old_symbols, new_symbols);
+
+% String representations that will be useful
+vStrs = cell(nv,1);
+for iv = 1:nv
+    vStrs{iv} = char(vSyms(iv));
+end
+
+kStrs = cell(nk,1);
+for ik = 1:nk
+    kStrs{ik} = char(kSyms(ik));
+end
+
+sStrs = cell(ns,1);
+for is = 1:ns
+    sStrs{is} = char(sSyms(is));
+end
+
+uStrs = cell(nu,1);
+uNamesFull = cell(nu,1);
+for iu = 1:nu
+    uStrs{iu} = char(uSyms(iu));
+    uNamesFull{iu} = [vNames{vuInd(iu)} '.' uNames{iu}];
+end
+
+xStrs = cell(nx,1);
+xNamesFull = cell(nx,1);
+for ix = 1:nx
+    xStrs{ix} = char(xSyms(ix));
+    xNamesFull{ix} = [vNames{vxInd(ix)} '.' xNames{ix}];
+end
+
+% Convert compartment volumes to parameters or constants
+if opts.VolumeToParameter
+    nk = nk + nv;
+    kNames = [kNames; vNames];
+    k = [k; v];
+    kSyms = [kSyms; vSyms];
+else% ~VolumeToParameter
+    r = subs(r, vSyms, v, 0);
+end
+
+f = S*r;
+
+q = SymModel.q;
+nq = SymModel.nq;
+qStrs = cell(nq,1);
+qSyms = SymModel.qSyms;
+
+% Standardize names of input parameters
+for iq = 1:nq
+    newqSym = sym(['q' num2str(iq) 'x']);
+    u = subs(u, qSyms(iq), newqSym);
+    qSyms(iq) = newqSym;
+    qStrs{iq} = char(qSyms(iq));
+end
+
+%% Determine the species and parameters in each reaction
+
+rstates = cell(nr,1);
+rinputs = cell(nr,1);
+rparams = cell(nr,1);
+% For each reaction...
+if verbose; fprintf('Determining what terms are present in each reaction rate...\n'); end
+% Substitute 1's for parameters and inputs to find states
+statesubs = subs(r,[kSyms;uSyms],ones(size([kSyms;uSyms])));
+% Substitute 1's for parameters and states to find inputs
+inputsubs = subs(r,[kSyms;xSyms],ones(size([kSyms;xSyms])));
+% Substitute 1's for species to find parameters
+paramssubs =  subs(r,[xSyms;uSyms],ones(size([xSyms;uSyms])));
+ndigitstoprint = 4;
+strtoprint = ['Reaction %' num2str(ndigitstoprint) 'g'];
+lenstr = length(strtoprint) - 3 + ndigitstoprint;
+fprintf(repmat(' ',1,lenstr))
+for ri = 1:nr
+    if verbose; fprintf([repmat('\b',1,lenstr) strtoprint],ri); end
+    rstates{ri} = symvar(statesubs(ri));
+    rinputs{ri} = symvar(inputsubs(ri));
+    rparams{ri} = symvar(paramssubs(ri));
+end
+if verbose; fprintf('\n'); end
+
+%% Find nonzero derivative terms
+
+% Convert the species and parameter indicators into logical matrices
+rstatesi = false(nr,nx);
+rinputsi = false(nr,nu);
+rparamsi = false(nr,nk);
+if verbose; fprintf('Determining approximate sparsity patterns for derivative matrices...\n'); end
+ndigitstoprint = 4;
+strtoprint = ['Reaction %' num2str(ndigitstoprint) 'g'];
+lenstr = length(strtoprint) - 3 + ndigitstoprint;
+fprintf(repmat(' ',1,lenstr))
+for ri = 1:nr
+    if verbose; fprintf([repmat('\b',1,lenstr) strtoprint],ri); end
+    for xii = 1:length(rstates{ri})
+        rstatesi(ri,:) = rstatesi(ri,:) + logical(rstates{ri}(xii) == xSyms)';
+    end
+    for ui = 1:length(rinputs{ri})
+        rinputsi(ri,:) = rinputsi(ri,:) + logical(rinputs{ri}(ui) == uSyms)';
+    end
+    for ki = 1:length(rparams{ri})
+        rparamsi(ri,:) = rparamsi(ri,:) + logical(rparams{ri}(ki) == kSyms)';
+    end
+end
+
+uqi = false(nu,nq);
+for ui = 1:nu
+    qsinui = symvar(u(ui));
+    for qi = 1:length(qsinui)
+        uqi(ui,:) = uqi(ui,:) + logical(qsinui(qi) == qSyms)';
+    end
+end
+
+yxi = false(ny,nx);
+yui = false(ny,nu);
+for yi = 1:ny
+    xsandusinyi = symvar(y(yi));
+    for ii = 1:length(xsandusinyi)
+        yxi(yi,:) = yxi(yi,:) + logical(xsandusinyi(ii) == xSyms)';
+        yui(yi,:) = yui(yi,:) + logical(xsandusinyi(ii) == uSyms)';
+    end
+end
+% The above logical arrays are the nonzero elements of the first derivative
+% matrix for r, u, and y. Record these in a struct, and construct a
+% function that can calculate whether higher-order derivatives contain a
+% given parameter, input, or state.
+nz.r.x = rstatesi;
+nz.r.u = rinputsi;
+nz.r.k = rparamsi;
+nz.f.x = logical(abs(S)*rstatesi); % Take the absolute value of S so that there are no accidental cancellations between positive and negative terms
+nz.f.u = logical(abs(S)*rinputsi);
+nz.f.k = logical(abs(S)*rparamsi);
+nz.u.q = uqi;
+nz.y.x = yxi;
+nz.y.u = yui;
+
+% Set up sizes struct
+sizes.f = nx;
+sizes.r = nr;
+sizes.k = nk;
+sizes.x = nx;
+sizes.u = nu;
+sizes.q = nq;
+sizes.y = ny;
+
+    function nzout = getNonZeroEntries(num,dens)
+        % Inputs:
+        %   num: "numerator" of derivative, either 'r', 'f', 'u', or 'y'
+        %   dens: "denominator" terms of derivative, any combination of 'x',
+        %   'u', and 'k' in a cell array for 'r' and 'f' numerators, 'q'
+        %   for 'u' numerators, and 'x' and 'u' for 'y' numerators
+        % Outputs:
+        %   nzout: a logical array of size n(r, f, u, or y)-by-n(x or u or
+        %   k)-by-n(x or u or k)-by-..., where nzout(i,j,k,...) is true if
+        %   d(r or f)/d(x or u or k)(x or u or k)... is potentially
+        %   nonzero, based on what terms are present in each of the
+        %   reaction or state first derivative terms. Note that the first term
+        %   appearing in the "denominator" string of the derivative is the
+        %   last dimension, since it is the derivative taken last. I.E.,
+        %   dr/dxdk has dimensions nr-by-nk-by-nx.
+        %
+        % Example:
+        %   nzout = getNonZeroEntries('f',{'x','k'}) would return nzout,
+        %   the logical array of size nf-by-nx-by-nk indicating the
+        %   potentially nonzero entries of df/dkdx.
+        if ischar(dens)
+            dens = {dens};
+        end
+        ndens = numel(dens);
+        singletondims = 3:(ndens+1);
+        nzout = true(sizes.(num),1); % Start with this value
+        for nzi = 1:ndens
+            nztoadd = nz.(num).(dens{nzi});
+            if length(singletondims) <= 1
+                permutedims = [1 singletondims(1:nzi-1) 2];
+            else
+                permutedims = [1 singletondims(1:nzi-1) 2 singletondims(nzi:end)];
+            end
+            permutednztoadd = permute(nztoadd,permutedims);
+            nzout = bsxfun(@and,nzout,permutednztoadd);
+        end
+    end
+
+% if order > 1
+%     nz_rxx = nz_addorder(nz_rx,nz_rx);
+%     nz_rkx = nz_addorder(nz_rx,nz_rk);
+%     nz_rxk = nz_addorder(nz_rk,nz_rx);
+%     nz_rkk = nz_addorder(nz_rk,nz_rk);
+%     nz_ruu = nz_addorder(nz_ru,nz_ru);
+%     nz_rux = nz_addorder(nz_rx,nz_ru);
+%     nz_rxu = nz_addorder(nz_ru,nz_rx);
+%     nz_ruk = nz_addorder(nz_rk,nz_ru);
+%     nz_rku = nz_addorder(nz_ru,nz_rk);
+% end
+% if order > 2
+%     error('This function does not support orders greater than 2 at this time.')
+% end
+% 
+%     function nzout = nz_addorder(nz1,nz2)
+%         nz1dimsizes = cell(ndims(nz1),1);
+%         nz2dimsizes = cell(ndims(nz2),1);
+%         [nz1dimsizes{:}] = size(nz1);
+%         [nz2dimsizes{:}] = size(nz2);
+%         permutedims1 = [nz1dimsizes{:} 1];
+%         nzout = bsxfun(@and,nz1,permute(nz2,
+%     end
+fprintf('\n')
+
+%% Generate derivatives of desired order
+
+% Determine which method to use to calculate Jacobians
+if opts.NewJacobianMethod
+    jacobianfun = @calcDerivative;
+    reshapefun = @reshapeDerivative;
+else
+    jacobianfun = @(x, syms) jacobian(vec(x), syms);
+    reshapefun = @reshape_extraarguments;
+end
+
+if order >= 1
+    % Gradient of u with respect to q
+    if verbose; fprintf('Calculating dudq...'); end
+    dudq = jacobianfun(u, qSyms);
+    if verbose; fprintf('Done.\n'); end
+    
+    % Gradient of r with respect to x
+    if verbose; fprintf('Calculating drdx...'); end
+    drdx = jacobianfun(r, xSyms);
+    if verbose; fprintf('Done.\n'); end
+    
+    % Gradient of r with respect to u
+    if verbose; fprintf('Calculating drdu...'); end
+    drdu = jacobianfun(r, uSyms);
+    if verbose; fprintf('Done.\n'); end
+    
+    % Gradient of r with respect to k
+    if verbose; fprintf('Calculating drdk...'); end
+    drdk = jacobianfun(r, kSyms);
+    if verbose; fprintf('Done.\n'); end
+    
+    % Gradient of f with respect to x
+    if verbose; fprintf('Calculating dfdx...'); end
+    dfdx = S*drdx;
+    if verbose; fprintf('Done.\n'); end
+    
+    % Gradient of f with respect to u
+    if verbose; fprintf('Calculating dfdu...'); end
+    dfdu = S*drdu;
+    if verbose; fprintf('Done.\n'); end
+    
+    % Gradient of f with respect to k
+    if verbose; fprintf('Calculating dfdk...'); end
+    dfdk = S*drdk;
+    if verbose; fprintf('Done.\n'); end
+    
+    % Gradient of y with respect to x
+    if verbose; fprintf('Calculating dydx...'); end
+    dydx = jacobianfun(y, xSyms);
+    if verbose; fprintf('Done.\n'); end
+    
+    % Gradient of y with respect to u
+    if verbose; fprintf('Calculating dydu...'); end
+    dydu = jacobian(y, uSyms);
+    if verbose; fprintf('Done.\n'); end
+
+else
+    drdx = '';
+    drdk = '';
+    dfdx = '';
+    dfdk = '';
+    dydx = '';
+    dydu = '';
+end
+
+if order >= 2
+    % Gradient of drdx with respect to x
+    if verbose; fprintf('Calculating d2rdx2...'); end
+    d2rdx2 = jacobianfun(drdx, xSyms);
+    if verbose; fprintf('\n'); end
+    
+    % Gradient of drdu with respect to u
+    if verbose; fprintf('Calculating d2rdu2...'); end
+    d2rdu2 = jacobianfun(drdu, uSyms);
+    if verbose; fprintf('\n'); end
+    
+    % Gradient of drdu with respect to x
+    if verbose; fprintf('Calculating d2rdxdu...'); end
+    d2rdxdu = jacobianfun(drdu, xSyms);
+    if verbose; fprintf('\n'); end
+    
+    % Gradient of drdx with respect to u
+    if verbose; fprintf('Calculating d2rdudx...'); end
+    d2rdudx = jacobianfun(drdx, uSyms);
+    if verbose; fprintf('\n'); end
+    
+    % Gradient of drdk with respect to k
+    if verbose; fprintf('Calculating d2rdk2...'); end
+    d2rdk2 = jacobianfun(drdk, kSyms);
+    if verbose; fprintf('\n'); end
+    
+    % Gradient of drdx with respect to k
+    if verbose; fprintf('Calculating d2rdkdx...'); end
+    d2rdkdx = jacobianfun(drdx, kSyms);
+    if verbose; fprintf('\n'); end
+    
+    % Gradient of drdu with respect to k
+    if verbose; fprintf('Calculating d2rdkdu...'); end
+    d2rdkdu = jacobianfun(drdu, kSyms);
+    if verbose; fprintf('\n'); end
+    
+    % Gradient of drdk with respect to x
+    if verbose; fprintf('Calculating d2rdxdk...'); end
+    d2rdxdk = jacobianfun(drdk, xSyms);
+    if verbose; fprintf('\n'); end
+    
+    % Gradient of drdk with respect to u
+    if verbose; fprintf('Calculating d2rdudk...'); end
+    d2rdudk = jacobianfun(drdk, uSyms);
+    if verbose; fprintf('\n'); end
+    
+    % Gradient of dfdx with respect to x
+    if verbose; fprintf('Calculating d2fdx2...'); end
+    d2fdx2 = S*reshapefun(d2rdx2, [nr nx*nx], 'r', {'x' 'x'});
+    d2fdx2 = reshapefun(d2fdx2, [nx*nx nx], 'f', {'x' 'x'});
+    if verbose; fprintf('\n'); end
+    
+    % Gradient of dfdu with respect to u
+    if verbose; fprintf('Calculating d2fdu2...'); end
+    d2fdu2 = S*reshapefun(d2rdu2, [nr,nu*nu], 'r', {'u' 'u'});
+    d2fdu2 = reshapefun(d2fdu2, [nx*nu,nu], 'f', {'u' 'u'});
+    if verbose; fprintf('\n'); end
+    
+    % Gradient of dfdu with respect to x
+    if verbose; fprintf('Calculating d2fdxdu...'); end
+    d2fdxdu = S*reshapefun(d2rdxdu, [nr,nu*nx], 'r', {'u' 'x'});
+    d2fdxdu = reshapefun(d2fdxdu, [nx*nu,nx], 'f', {'u' 'x'});
+    if verbose; fprintf('\n'); end
+    
+    % Gradient of dfdx with respect to u
+    if verbose; fprintf('Calculating d2fdudx...'); end
+    d2fdudx = S*reshapefun(d2rdudx, [nr,nx*nu], 'r', {'x' 'u'});
+    d2fdudx = reshapefun(d2fdudx, [nx*nx,nu], 'f', {'x' 'u'});
+    if verbose; fprintf('\n'); end
+    
+    % Gradient of dfdk with respect to k
+    if verbose; fprintf('Calculating d2fdk2...'); end
+    d2fdk2 = S*reshapefun(d2rdk2, [nr,nk*nk], 'r', {'k' 'k'});
+    d2fdk2 = reshapefun(d2fdk2, [nx*nk,nk], 'f', {'k' 'k'});
+    if verbose; fprintf('\n'); end
+    
+    % Gradient of dfdx with respect to k
+    if verbose; fprintf('Calculating d2fdkdx...'); end
+    d2fdkdx = S*reshapefun(d2rdkdx, [nr,nx*nk], 'r', {'x' 'k'});
+    d2fdkdx = reshapefun(d2fdkdx, [nx*nx,nk], 'f', {'x' 'k'});
+    if verbose; fprintf('\n'); end
+    
+    % Gradient of dfdu with respect to k
+    if verbose; fprintf('Calculating d2fdkdu...'); end
+    d2fdkdu = S*reshapefun(d2rdkdu, [nr,nu*nk], 'r',{'u' 'k'});
+    d2fdkdu = reshapefun(d2fdkdu, [nx*nu,nk], 'f',{'u' 'k'});
+    if verbose; fprintf('\n'); end
+    
+    % Gradient of dfdk with respect to x
+    if verbose; fprintf('Calculating d2fdxdk...'); end
+    d2fdxdk = S*reshapefun(d2rdxdk, [nr,nk*nx], 'r',{'k' 'x'});
+    d2fdxdk = reshapefun(d2fdxdk, [nx*nk,nx], 'f',{'k' 'x'});
+    if verbose; fprintf('\n'); end
+    
+    % Gradient of dfdk with respect to u
+    if verbose; fprintf('Calculating d2fdudk...'); end
+    d2fdudk = S*reshapefun(d2rdudk, [nr,nk*nu], 'r',{'k' 'u'});
+    d2fdudk = reshapefun(d2fdudk, [nx*nk,nu], 'f',{'k' 'u'});
+    if verbose; fprintf('\n'); end
+    
+    % Output second derivatives
+    if verbose; fprintf('Calculating d2ydx2...'); end
+    d2ydx2 = jacobianfun(dydx, xSyms);
+    if verbose; fprintf('\n'); end
+    
+    if verbose; fprintf('Calculating d2ydu2...'); end
+    d2ydu2 = jacobianfun(dydu, uSyms);
+    if verbose; fprintf('\n'); end
+    
+    if verbose; fprintf('Calculating d2ydxdu...'); end
+    d2ydxdu = jacobianfun(dydu, xSyms);
+    if verbose; fprintf('\n'); end
+    
+    if verbose; fprintf('Calculating d2ydudx...'); end
+    d2ydudx = jacobianfun(dydx, uSyms);
+    if verbose; fprintf('\n'); end
+    
+else
+    d2rdx2  = '';
+    d2rdu2  = '';
+    d2rdxdu = '';
+    d2rdudx = '';
+    d2rdk2  = '';
+    d2rdkdx = '';
+    d2rdkdu = '';
+    d2rdxdk = '';
+    d2rdudk = '';
+    d2fdx2  = '';
+    d2fdu2  = '';
+    d2fdxdu = '';
+    d2fdudx = '';
+    d2fdk2  = '';
+    d2fdkdx = '';
+    d2fdkdu = '';
+    d2fdxdk = '';
+    d2fdudk = '';
+    d2ydx2 = '';
+    d2ydu2 = '';
+    d2ydxdu = '';
+    d2ydudx = '';
+end
+
+if order >= 3
+    %Gradient of d2rdx2 with respect to x
+    d3rdx3 = jacobianfun(vec(d2rdx2), xSyms);
+    
+    %Gradient of d2rdx2 with respect to k
+    d3rdkdx2 = jacobianfun(vec(d2rdx2), kSyms);
+    
+    %Gradient of d2fdx2 with respect to x
+    d3fdx3 = S*reshapefun(d3rdx3, [nr,nx*nx*nx], 'r',{'x' 'x' 'x'});
+    d3fdx3 = reshapefun(d3fdx3, [xn*nx*nx,nx], 'f',{'x' 'x' 'x'});
+    
+    %Gradient of d2fdx2 with respect to k
+    d3fdkdx2 = S*reshapefun(d3rdkdx2, [nr,nx*nx*nk], 'r',{'x' 'x' 'k'});
+    d3fdkdx2 = reshapefun(d3fdkdx2, [nx*nx*nx,nk], 'f',{'x' 'x' 'k'});
+else
+    d3rdx3   = '';
+    d3rdkdx2 = '';
+    d3fdx3   = '';
+    d3fdkdx2 = '';
+end
+
+%% Extract seed information
+dx0ds = double(jacobianfun(x0, sSyms));
+x0c = double(x0 - dx0ds*sSyms);
+
+initial_values = cell(nx,1);
+for ix = 1:nx
+    % Add constant value first
+    if x0c(ix)
+        values_i = {'', x0c(ix)};
+    else
+        values_i = cell(0,2);
+    end
+    
+    % Append seed parameters
+    nonzero_seed_indexes = logical(dx0ds(ix,:));
+    values_i = [values_i; 
+                vec(sStrs(nonzero_seed_indexes)), vec(num2cell(dx0ds(ix,nonzero_seed_indexes)))];
+    
+    % Store values
+    initial_values{ix} = values_i;
+end
+
+%% Replace symbolic names with systematic
+
+if opts.UseMEX
+    symbolic2stringmethod = 'mex';
+else
+    symbolic2stringmethod = 'efficient';
+end
+
+if verbose; fprintf('Converting symbolics to functions...\n'); end
+% Convert the symbolics into strings
+u        = symbolic2function('u', 'u', {});
+dudq     = symbolic2function('dudq', 'u', 'q');
+
+f        = symbolic2function('f', 'f', {});
+r        = symbolic2function('r', 'r', {});
+y        = symbolic2function('y', 'y', {});
+
+if order >= 1
+    dfdx     = symbolic2function('dfdx', 'f', 'x');
+    dfdu     = symbolic2function('dfdu', 'f', 'u');
+    dfdk     = symbolic2function('dfdk', 'f', 'k');
+
+    drdx     = symbolic2function('drdx', 'r', 'x');
+    drdu     = symbolic2function('drdu', 'r', 'u');
+    drdk     = symbolic2function('drdk', 'r', 'k');
+    
+    dydx     = symbolic2function('dydx', 'y', 'x');
+    dydu     = symbolic2function('dydu', 'y', 'u');
+end
+
+if order >= 2
+    d2fdx2   = symbolic2function('d2fdx2', 'f', {'x' 'x'});
+    d2fdu2   = symbolic2function('d2fdu2', 'f', {'u' 'u'});
+    d2fdk2   = symbolic2function('d2fdk2', 'f', {'k' 'k'});
+    d2fdudx  = symbolic2function('d2fdudx', 'f', {'x' 'u'});
+    d2fdxdu  = symbolic2function('d2fdxdu', 'f', {'u' 'x'});
+    d2fdkdx  = symbolic2function('d2fdkdx', 'f', {'x' 'k'});
+    d2fdxdk  = symbolic2function('d2fdxdk', 'f', {'k' 'x'});
+
+    d2rdx2   = symbolic2function('d2rdx2', 'r', {'x' 'x'});
+    d2rdu2   = symbolic2function('d2rdu2', 'r', {'u' 'u'});
+    d2rdxdu  = symbolic2function('d2rdxdu', 'r', {'u' 'x'});
+    d2rdudx  = symbolic2function('d2rdudx', 'r', {'x' 'u'});
+    d2rdk2   = symbolic2function('d2rdk2', 'r', {'k' 'k'});
+    d2rdkdx  = symbolic2function('d2rdkdx', 'r', {'x' 'k'});
+    d2rdkdu  = symbolic2function('d2rdkdu', 'r', {'u' 'k'});
+    d2rdxdk  = symbolic2function('d2rdxdk', 'r', {'k' 'x'});
+    d2rdudk  = symbolic2function('d2rdudk', 'r', {'k' 'u'});
+    
+    d2ydx2   = symbolic2function('d2ydx2',  'y', {'x' 'x'});
+    d2ydu2   = symbolic2function('d2ydu2',  'y', {'u' 'u'});
+    d2ydudx  = symbolic2function('d2ydudx', 'y', {'x' 'u'});
+    d2ydxdu  = symbolic2function('d2ydxdu', 'y', {'u' 'x'});
+end
+
+if order >= 3
+    d3fdx3   = symbolic2function('d3fdx3', 'f', {'x' 'x' 'x'});
+    d3fdkdx2 = symbolic2function('d3fdkdx2', 'f', {'x' 'x' 'k'});
+end
+
+clear symbolic2function % clears the persistent save directory variable from memory
+
+if verbose; fprintf('   ...done.\n'); end
+
+%% Set up model structure
+
+% Clear unnecessary variables from scope
+clear SymModel vSyms kSyms sSyms qSyms xuSyms xSyms uSyms x0 ...
+    vStrs kStrs sStrs qStrs xuStrs xStrs uStrs ...
+    xNamesFull uNamesFull vxNames vuNames ...
+    C1Entries C1Values C2Entries C2Values cEntries cValues ...
+    nC1Entries nC2Entries ncEntries defaultOpts opts ...
+    addlength currentLength iExpr ind match nAdd nExpr uAddInd sys_string ...
+    i iv ik is iq iu ix ir iy ...
+    rstates rinputs rparams statesubs inputsubs paramssubs rstatesi rinputsi rparamsi...
+    uqi qsinui nz sizes jacobianfun reshapefun symbolic2stringmethod...
+    thistime defaultMEXdirectory
+
+m = InitializeModel();
+
+m.Type = 'Model.AnalyticReactions';
+m.Name = name;
+
+m.Compartments = struct('Name', vNames, 'Dimension', num2cell(dv));
+m.Parameters   = struct('Name', kNames, 'Value', num2cell(k));
+m.Seeds        = struct('Name', sNames, 'Value', num2cell(s));
+m.Inputs       = struct('Name', uNames, 'Compartment', vNames(vuInd));
+m.States       = struct('Name', xNames, 'Compartment', vNames(vxInd), 'InitialValue', initial_values);
+m.Reactions    = struct('Name', rNames);
+% Old code for when y values were not functions
+% if isempty(yMembers)
+%     Expressions = [];
+% else
+%     Expressions = mat2cell([vertcat(yMembers{:}), num2cell(vertcat(yValues{:}))], cellfun(@length,yMembers), 2);
+% end
+% m.Outputs      = struct('Name', yNames, 'Expressions', Expressions );
+m.Outputs      = struct('Name', yNames);
+
+m.nv = nv;
+m.nk = nk;
+m.ns = ns;
+m.nu = nu;
+m.nx = nx;
+m.nr = nr;
+m.ny = ny;
+
+m.dv = dv;
+m.k  = k;
+m.s  = s;
+m.dx0ds = dx0ds;
+m.x0c = x0c;
+
+m.u    = setfun_u(u,q);
+% Not sure if we still need the following values
+% m.q    = q;
+% m.dudq = dudq;
+% m.nqu  = zeros(nu,1);
+
+m.vxInd = vxInd;
+m.vuInd = vuInd;
+%rOrder
+%krInd
+
+%As
+%Bs
+%Cs
+
+clear vNames kNames sNames uNames xNames rNames yNames yMembers yValues
+
+m.f         = setfun_rf(f,k);
+
+if order >= 1
+    m.dfdx      = setfun_rf(dfdx,k);
+    m.dfdk      = setfun_rf(dfdk,k);
+    m.dfdu      = setfun_rf(dfdu,k);
+end
+
+if order >= 2
+    m.d2fdx2    = setfun_rf(d2fdx2,k);
+    m.d2fdu2    = setfun_rf(d2fdu2,k);
+    m.d2fdk2    = setfun_rf(d2fdk2,k);
+    m.d2fdudx   = setfun_rf(d2fdudx,k);
+    m.d2fdxdu   = setfun_rf(d2fdxdu,k);
+    m.d2fdkdx   = setfun_rf(d2fdkdx,k);
+    m.d2fdkdu   = setfun_rf(d2fdkdu,k);
+    m.d2fdxdk   = setfun_rf(d2fdxdk,k);
+    m.d2fdudk   = setfun_rf(d2fdudk,k);
+end
+
+if order >= 3
+    m.d3fdx3    = setfun_rf(d3fdx3,k);
+    m.d3fdkdx2  = setfun_rf(d3fdkdx2,k);
+end
+
+m.S = S;
+m.r = setfun_rf(r,k);
+
+if order >= 1
+    m.drdx      = setfun_rf(drdx,k);
+    m.drdk      = setfun_rf(drdk,k);
+    m.drdu      = setfun_rf(drdu,k);
+end
+
+if order >= 2
+    m.d2rdx2    = setfun_rf(d2rdx2,k);
+    m.d2rdu2    = setfun_rf(d2rdu2,k);
+    m.d2rdk2    = setfun_rf(d2rdk2,k);
+    m.d2rdudx   = setfun_rf(d2rdudx,k);
+    m.d2rdxdu   = setfun_rf(d2rdxdu,k);
+    m.d2rdkdx   = setfun_rf(d2rdkdx,k);
+    m.d2rdkdu   = setfun_rf(d2rdkdu,k);
+    m.d2rdxdk   = setfun_rf(d2rdxdk,k);
+    m.d2rdudk   = setfun_rf(d2rdudk,k);
+end
+
+m.y = setfun_y(y,true,ny);
+
+if order >= 1
+    m.dydx      = setfun_y(dydx,false,ny);
+    m.dydu      = setfun_y(dydu,false,ny);
+end
+
+if order >= 2
+    m.d2ydx2    = setfun_y(d2ydx2,false,ny);
+    m.d2ydu2    = setfun_y(d2ydu2,false,ny);
+    m.d2ydudx   = setfun_y(d2ydudx,false,ny);
+    m.d2ydxdu   = setfun_y(d2ydxdu,false,ny);
+end
+
+m.Ready  = true;
+%m.add
+m.Update = @update;
+
+if verbose; fprintf('done.\n'); end
+
+% End of function
+%%%%%%%%%%%%%%%%%%%%%%%%%%%%%%%%%%%%%%%%%%%%%%%%%%%%%%%%%%%%%%%%%%%%%%%%%%%
+
+%% %%%%%%%%%%%%%%%%%%%%%%%%
+%%%%% Update function %%%%%
+%%%%%%%%%%%%%%%%%%%%%%%%%%%
+
+    function varargout = update(newk)
+        % Apply changes
+        k = newk;
+
+        m.k  = k;
+        
+        % Update function handles
+        m.f             = setfun_rf(f,k);
+        m.r             = setfun_rf(r,k);
+        m.y             = setfun_y(y,true,ny);
+        
+        if order >= 1
+            m.dfdx      = setfun_rf(dfdx,k);
+            m.dfdk      = setfun_rf(dfdk,k);
+            m.dfdu      = setfun_rf(dfdu,k);
+            m.drdx      = setfun_rf(drdx,k);
+            m.drdk      = setfun_rf(drdk,k);
+            m.drdu      = setfun_rf(drdu,k);
+            m.dydx      = setfun_y(dydx,false,ny);
+            m.dydu      = setfun_y(dydu,false,ny);
+        end
+        
+        if order >= 2
+            m.d2fdx2    = setfun_rf(d2fdx2,k);
+            m.d2fdu2    = setfun_rf(d2fdu2,k);
+            m.d2fdk2    = setfun_rf(d2fdk2,k);
+            m.d2fdudx   = setfun_rf(d2fdudx,k);
+            m.d2fdxdu   = setfun_rf(d2fdxdu,k);
+            m.d2fdkdx   = setfun_rf(d2fdkdx,k);
+            m.d2fdkdu   = setfun_rf(d2fdkdu,k);
+            m.d2fdxdk   = setfun_rf(d2fdxdk,k);
+            m.d2fdudk   = setfun_rf(d2fdudk,k);
+            m.d2rdx2    = setfun_rf(d2rdx2,k);
+            m.d2rdu2    = setfun_rf(d2rdu2,k);
+            m.d2rdk2    = setfun_rf(d2rdk2,k);
+            m.d2rdudx   = setfun_rf(d2rdudx,k);
+            m.d2rdxdu   = setfun_rf(d2rdxdu,k);
+            m.d2rdkdx   = setfun_rf(d2rdkdx,k);
+            m.d2rdkdu   = setfun_rf(d2rdkdu,k);
+            m.d2rdxdk   = setfun_rf(d2rdxdk,k);
+            m.d2rdudk   = setfun_rf(d2rdudk,k);
+            m.d2ydx2    = setfun_y(d2ydx2,false,ny);
+            m.d2ydu2    = setfun_y(d2ydu2,false,ny);
+            m.d2ydxdu   = setfun_y(d2ydxdu,false,ny);
+            m.d2ydudx   = setfun_y(d2ydudx,false,ny);
+        end
+        
+        if order >= 3
+            m.d3fdx3    = setfun_rf(d3fdx3,k);
+            m.d3fdkdx2  = setfun_rf(d3fdkdx2,k);
+        end
+        
+        m.Update = @update;
+        
+        varargout{1} = m;
+    end
+
+%% %%%%%%%%%%%%%%%%%%%%%%%
+%%%% Helper functions %%%%
+%%%%%%%%%%%%%%%%%%%%%%%%%%
+
+    function fun = symbolic2function(variable_name, num, dens)
+        
+        if ischar(dens)
+            dens = {dens};
+        end
+        
+        switch symbolic2stringmethod
+            case 'efficient'
+                string_rep = symbolic2string_new(variable_name, num, dens);
+                string_rep = convertSymStrtoIndexedStr(string_rep, num);
+                fun = string2fun(string_rep, num, dens);
+            case 'original'
+                string_rep = symbolic2string_old(variable_name, num, dens);
+                string_rep = convertSymStrtoIndexedStr(string_rep, num);
+                fun = string2fun(string_rep, num, dens);
+            case 'mex'
+                
+                % Don't create MEX files for u and dudq. Use the
+                % 'efficient' method instead
+                if any(strcmp(variable_name,{'u';'dudq'}))
+                    string_rep = symbolic2string_new(variable_name, num, dens);
+                    string_rep = convertSymStrtoIndexedStr(string_rep, num);
+                    fun = string2fun(string_rep, num, dens);
+                    return
+                end
+                
+                % Prepare inputs to C code generation function
+                dsym = eval(variable_name);
+                nzlogical = getNonZeroEntries(num, dens);
+                nzi = cell(ndims(nzlogical),1);
+                nziind = find(nzlogical);
+                [nzi{:}] = ind2sub(size(nzlogical),nziind);
+                nzi = [nzi{:}];
+                nzsizes = [sizes.(num) cellfun(@(den)sizes.(den),dens(:)')];
+                
+                % Generate mex C code
+                getMexReadyCode(dsym,nzi,nzsizes,xSyms,uSyms,kSyms,variable_name,opts.MEXDirectory)
+             
+                fun = str2func([variable_name 'fun']);
+        end
+        
+    end
+    
+    function string_rep = symbolic2string_old(variable_name, num, dens)
+        
+        densizes = cellfun(@(den)sizes.(den),dens);
+        dimensions = [sizes.(num) densizes(:)'];
+        
+        if numel(dimensions) == 1
+            dimensions = [dimensions, 1];
+        end
+        
+        if any(dimensions == 0)
+            string_rep = ['zeros([' num2str(dimensions) '])'];
+        else
+            string_rep = evalc(['disp(' variable_name ')']);
+        end
+        
+        string_rep = regexprep(string_rep, '[', '');
+        string_rep = regexprep(string_rep, ']', '');
+        string_rep = strtrim(string_rep);
+    end
+
+    function string_rep = symbolic2string_new(variable_name, num, dens)
+        
+        % If provided an empty input, return an empty output
+        if isempty(variable_name)
+            string_rep = '';
+            return
+        end
+        
+        % For f, r, u, and y, just use the old method, since they are not sparse
+        if any(strcmp(variable_name,{'f';'r';'u';'y'}))
+            string_rep = symbolic2string_old(variable_name, num, dens);
+            return
+        end
+        
+        % Evaluate variable name to get symbolic array
+        variable = eval(variable_name);
+        
+        % Get nonzero derivative logical matrix
+        nzlogical = getNonZeroEntries(num, dens);
+        
+        % Reshape nzlogical to the same size as that of the provided value
+        varsizes = size(variable);
+        nzlogical = reshape(nzlogical,varsizes);
+        
+        % Find symbolic derivatives for nonzero elements. This outputs an
+        % oddly-formatted string that needs to be stripped of some extra characters.
+        str_unformatted = char(variable(nzlogical(:)));
+        
+        % Get string elements between square brackets, not including square
+        % brackets
+        nnzelements = sum(nzlogical(:));
+        if nnzelements == 1
+            % Special case for one element: the odd formatting isn't used, so just
+            % copy the result
+            strelements = {str_unformatted};
+        else
+            [~,~,~,strelements] = regexp(str_unformatted,'(?<=\[)[^\[\]]+(?=\])');
+        end
+        
+        assert(length(strelements) == nnzelements, ['The number of expressions in d' num 'd' dens{:} ' does not match the number of nonzero elements expected for it.'])
+        
+        strelements = strjoin(strelements,',');
+        
+        % Convert subscripts into strings
+        [isubscripts,jsubscripts] = find(nzlogical);
+        isubscriptstrs = strtrim(cellstr(num2str(isubscripts)));
+        jsubscriptstrs = strtrim(cellstr(num2str(jsubscripts)));
+        isubstring = strjoin(isubscriptstrs,',');
+        jsubstring = strjoin(jsubscriptstrs,',');
+        
+        % Write sparse initialization string, which will fit in the
+        % following expression:
+        % '@(t,x,u,k) inf2big(nan2zero(sparse([' STRING_REP '])))'
+        % To fit this expression, note the square brackets are left off the
+        % left and right sides of string_rep.
+        string_rep = sprintf([isubstring '],[' jsubstring '],[' strelements '],[' num2str(varsizes(1)) '],[' num2str(varsizes(2))]);
+        
+    end
+
+    function string_rep = convertSymStrtoIndexedStr(string_rep, num)
+        if any(strcmp(num, {'f' 'r' 'y'}))
+            % Replace expressions for states, inputs, and parameters with
+            % indexed calls to x, u, and k, respectively
+            xindexstring = sprintf('x(%d)\n', 1:nx);
+            xindexstring = textscan(xindexstring,'%s','Delimiter','\n');
+            xindexstring = xindexstring{1};
+            uindexstring = sprintf('u(%d)\n', 1:nu);
+            uindexstring = textscan(uindexstring,'%s','Delimiter','\n');
+            uindexstring = uindexstring{1};
+            kindexstring = sprintf('k(%d)\n', 1:nk);
+            kindexstring = textscan(kindexstring,'%s','Delimiter','\n');
+            kindexstring = kindexstring{1};
+            string_rep = regexprep(string_rep, [xStrs; uStrs; kStrs], [xindexstring; uindexstring; kindexstring], 0);
+        elseif strcmp(num, 'u')
+            % Replace expressions for input parameters with indexed calls to
+            % q
+            qindexstring = sprintf('q(%d)\n', 1:nq);
+            qindexstring = textscan(qindexstring,'%s','Delimiter','\n');
+            qindexstring = qindexstring{1};
+            string_rep = regexprep(string_rep, qStrs, qindexstring, 0);
+        end
+    end
+
+    function d2rdkdx_ = calcDerivative(drdx,kSyms)
+        if size(drdx,2) == 1
+            d2rdkdx_ = jacobian(drdx,kSyms);
+        elseif size(drdx,2) > 1
+            d2rdkdx_ = calcHigherOrderDerivative(drdx,kSyms);
+        end
+    end
+            
+
+    function d2rdkdx_ = calcHigherOrderDerivative(drdx, kSyms)
+        % Note that in the input argument names here, I use the
+        % prototypical example of taking the derivative of drdx with
+        % respect to k. This means "r" stands for the variable whose
+        % derivative is being taken, "x" stands for the first derivative
+        % variable, and "k" stands for the second derivative variable.
+        nk_ = length(kSyms);
+        nr_ = size(drdx,1);
+        nxu_ = size(drdx,2);
+        d2rdkdxtemp = cell(nxu_,1);
+        if verbose; fprintf(repmat(' ',1,25)); end
+        for xi = 1:nxu_
+            if verbose; fprintf([repmat('\b',1,25) '%25s'],sprintf('%3g%% complete', 50*xi/nxu_)); end
+            d2rdkdxtemp{xi} = jacobian(drdx(:,xi), kSyms);
+        end
+        d2rdkdx_ = d2rdkdxtemp{1};
+        for xi = 1:nxu_-1
+            if verbose; fprintf([repmat('\b',1,25) '%25s'],sprintf('%3g%% complete', 50+50*xi/nxu_)); end
+            d2rdkdx_ = feval(symengine,'linalg::stackMatrix',d2rdkdx_,d2rdkdxtemp{xi+1});
+        end
+        
+    end
+    
+    function matout = reshape_extraarguments(mat, newsize, ~, ~)
+        matout = reshape(mat,newsize);
+    end
+
+    function matout = reshapeDerivative(mat, newsize, num, dens)
+        oldsize = size(mat);
+        nzlogical = getNonZeroEntries(num,dens);
+        newsubscripts = cell(length(newsize),1);
+        nzindices = find(nzlogical);
+        oldsubscripts = cell(length(oldsize),1);
+        newsubscripts = cell(length(newsize),1);
+        [oldsubscripts{:}] = ind2sub(oldsize,nzindices);
+        [newsubscripts{:}] = ind2sub(newsize,nzindices);
+        filename = which('initializematrix.mu');
+        read(symengine, filename);
+        matout = feval(symengine,'initializematrix',mat,[oldsubscripts{:}],newsize(1),newsize(2),[newsubscripts{:}]);
+    end
+
+end
+
+function fun = string2fun(string_rep, num, dens)
+% Note that string2fun is a subfunction instead of a nested function to
+% prevent the anonymous functions created here from saving copies of
+% the primary function workspace variables.
+
+if any(strcmp(num, {'f' 'r'}))
+    
+    % Set up the function handle by evaluating the string
+    if isempty(dens)
+        fun = eval(['@(t,x,u,k) [' string_rep ']']);
+    else
+        fun = eval(['@(t,x,u,k) inf2big(nan2zero(sparse([' string_rep '])))']);
+    end
+    
+elseif strcmp(num, 'u')
+    
+    % Set up the function handle by evaluating the string
+    if isempty(dens) % u
+        fun = eval(['@(t,q) repmat([' string_rep '],1,numel(t))']);
+    else % dudq
+        fun = eval(['@(t,q) inf2big(nan2zero(sparse([' string_rep '])))']);
+    end
+    
+elseif strcmp(num, 'y')
+    
+    if isempty(dens)
+        fun = eval(['@(t,x,u) [' string_rep ']']);
+    else
+        fun = eval(['@(t,x,u) inf2big(nan2zero(sparse([' string_rep '])))']);
+    end
+end
+
+% Convert function to and from function handle to ensure that
+% MATLAB recognizes and stores the workspace for the anonymous
+% functions. Without this, saving and loading a model will
+% cause MATLAB to lose the function.
+fun = func2str(fun);
+fun = str2func(fun);
+
+end
+
+function fun = setfun_rf(basefun, k)
+    fun = @(t,x,u)basefun(t,x,u,k);
+end
+
+function fun = setfun_u(basefun, q)
+    fun = @(t)basefun(t,q);
+end
+
+function fun = setfun_y(basefun,is0order,ny)
+    if is0order
+        fun = @(t,x,u) vectorize_y(basefun, t, x, u, ny);
+    else
+        fun = @(t,x,u) basefun(t,x,u);
+    end
+end
+
+function val = vectorize_y(y, t, x, u, ny)
+    nt = numel(t);
+    val = zeros(ny,nt);
+    for it = 1:nt
+        val(:,it) = y(t(it), x(:,it), u(:,it));
+    end
 end