function sim = SimulateSystem(m, con, obs, opts)
<<<<<<< HEAD
%Simulate Integrate a model under specified experimental conditions and
% according to specified observation schemes
=======
%SimulateSystem Integrate a model under specified experimental conditions 
% and according to specified observation schemes
>>>>>>> 01cd1ef1
%
%   Mathematically: x = Integral(f, t=0:tF)
%   
%   sim = SimulateSystem(m, con, obs, opts)
%   
%   Inputs
%   m: [ model struct scalar ]
%       The KroneckerBio model that will be simulated
%   con: [ experiment struct vector ]
%       The experimental conditions under which the model will be simulated
%   obs: [ observation struct matrix | nonnegative scalar ]
%       The observation schemes that will be applied to the simulation.
%       Canonically, it is a matrix that has numel(con) rows. If a single
%       number is supplied, a basic simulation until that time will be
%       returned.
%   opts: [ options struct scalar ]
%       Default = []
%       .RelTol [ nonnegative scalar ]
%           Default = 1e-6
%           Relative tolerance of the integration
%       .AbsTol [ cell vector of nonnegative vectors | nonnegative vector |
%                 nonegative scalar ]
%           Default = 1e-9
%           Absolute tolerance of the integration. If a cell vector is
%           provided, a different AbsTol will be used for each experiment.
%       .Verbose [ nonnegative integer scalar ]
%           Default = 1
%           Bigger number displays more progress information
%
%   Outputs
%   sim: [ simulation struct matrix size(obs) ]
%   	A matrix of simulation structures the same size as obs. The field
%   	names are always the same (otherwise, Matlab won't make a matrix)
%   	but the exact type and meaning is determined by the observation
%   	scheme. The fields below are for when obs is supplied as a number.
%       .t [ sorted nonnegative row vector ]
%           Time points chosen by the ode solver
%       .x [ handle @(t,ind) returns matrix numel(ind) by numel(t) ]
%           This function handle evaluates some states ind of the system at
%           some particular time points t. The user may exclude ind, in
%           which case all states are returned.
%       .u [ handle @(t,ind) returns matrix numel(ind) by numel(t) ]
%           This function handle evaluates some inputs ind of the system at
%           some particular time points t. The user may exclude ind, in
%           which case all inputs are returned.
%       .y [ handle @(t,ind) returns matrix numel(ind) by numel(t) ]
%           This function handle evaluates some outputs ind of the system
%           at some particular time points t. The user may exclude ind, in
%           which case all outputs are returned.
%       .ie [ positive integer row vector ]
%           The index of an event that triggered. This is empty for a basic
%           simulation.
%       .te [ sorted nonnegative row vector numel(ie) ]
%           The time at which each event was triggered. Empty for a basic
%           simulation.
%       .xe [ nonegative matrix nx by numel(ie) ]
%           The state when each event was triggered. Empty for a basic
%           simulation.
%       .ue [ nonnegative matrix nu by numel(ie) ]
%           The input when each event was triggered. Empty for a basic
%           simulation.
%       .ye [ nonegative matrix ny by numel(ie) ]
%           The output when each event was triggered. Empty for a basic
%           simulation.
%       .int [ integration struct scalar ]
%           The integrator solution to the system

% (c) 2015 David R Hagen
% This work is released under the MIT license.

%% Work-up
% Clean up inputs
if nargin < 4
    opts = [];
end

assert(nargin >= 3, 'KroneckerBio:SimulateSystem:TooFewInputs', 'SimulateSystem requires at least 3 input arguments')
assert(isscalar(m), 'KroneckerBio:SimulateSystem:MoreThanOneModel', 'The model structure must be scalar')

% Default options
defaultOpts.Verbose = 1;

defaultOpts.RelTol  = [];
defaultOpts.AbsTol  = [];

opts = mergestruct(defaultOpts, opts);

verbose = logical(opts.Verbose);
opts.Verbose = max(opts.Verbose-1,0);

% Constants
nx = m.nx;
n_con = numel(con);
n_obs = size(obs,1);

% Refresh conditions
con = refreshCon(m, con);

% RelTol
opts.RelTol = fixRelTol(opts.RelTol);

% Fix AbsTol to be a cell array of vectors appropriate to the problem
opts.AbsTol = fixAbsTol(opts.AbsTol, 1, false(n_con,1), nx, n_con);

% Fix observations
obs = fixObservation(con, obs);

%% Run integration for the experiment
sim = emptystruct([n_obs,n_obs], 'Type', 'Name', 't', 'x', 'u', 'y', 'ie', 'te', 'xe', 'ue', 'ye', 'int');

for i_con = 1:n_con
    opts_i = opts;
    opts_i.AbsTol = opts.AbsTol{i_con};
    
    if verbose; fprintf(['Integrating system for ' con(i_con).Name '...']); end
    ints = integrateAllSys(m, con(i_con), obs(:,i_con), opts_i);
    if verbose; fprintf('done.\n'); end
    
    for i_obs = 1:n_obs
        sim(i_obs,i_con) = pastestruct(sim(i_obs), obs(i_obs).Simulation(ints(i_obs)));
    end
end
<|MERGE_RESOLUTION|>--- conflicted
+++ resolved
@@ -1,130 +1,125 @@
-function sim = SimulateSystem(m, con, obs, opts)
-<<<<<<< HEAD
-%Simulate Integrate a model under specified experimental conditions and
-% according to specified observation schemes
-=======
-%SimulateSystem Integrate a model under specified experimental conditions 
-% and according to specified observation schemes
->>>>>>> 01cd1ef1
-%
-%   Mathematically: x = Integral(f, t=0:tF)
-%   
-%   sim = SimulateSystem(m, con, obs, opts)
-%   
-%   Inputs
-%   m: [ model struct scalar ]
-%       The KroneckerBio model that will be simulated
-%   con: [ experiment struct vector ]
-%       The experimental conditions under which the model will be simulated
-%   obs: [ observation struct matrix | nonnegative scalar ]
-%       The observation schemes that will be applied to the simulation.
-%       Canonically, it is a matrix that has numel(con) rows. If a single
-%       number is supplied, a basic simulation until that time will be
-%       returned.
-%   opts: [ options struct scalar ]
-%       Default = []
-%       .RelTol [ nonnegative scalar ]
-%           Default = 1e-6
-%           Relative tolerance of the integration
-%       .AbsTol [ cell vector of nonnegative vectors | nonnegative vector |
-%                 nonegative scalar ]
-%           Default = 1e-9
-%           Absolute tolerance of the integration. If a cell vector is
-%           provided, a different AbsTol will be used for each experiment.
-%       .Verbose [ nonnegative integer scalar ]
-%           Default = 1
-%           Bigger number displays more progress information
-%
-%   Outputs
-%   sim: [ simulation struct matrix size(obs) ]
-%   	A matrix of simulation structures the same size as obs. The field
-%   	names are always the same (otherwise, Matlab won't make a matrix)
-%   	but the exact type and meaning is determined by the observation
-%   	scheme. The fields below are for when obs is supplied as a number.
-%       .t [ sorted nonnegative row vector ]
-%           Time points chosen by the ode solver
-%       .x [ handle @(t,ind) returns matrix numel(ind) by numel(t) ]
-%           This function handle evaluates some states ind of the system at
-%           some particular time points t. The user may exclude ind, in
-%           which case all states are returned.
-%       .u [ handle @(t,ind) returns matrix numel(ind) by numel(t) ]
-%           This function handle evaluates some inputs ind of the system at
-%           some particular time points t. The user may exclude ind, in
-%           which case all inputs are returned.
-%       .y [ handle @(t,ind) returns matrix numel(ind) by numel(t) ]
-%           This function handle evaluates some outputs ind of the system
-%           at some particular time points t. The user may exclude ind, in
-%           which case all outputs are returned.
-%       .ie [ positive integer row vector ]
-%           The index of an event that triggered. This is empty for a basic
-%           simulation.
-%       .te [ sorted nonnegative row vector numel(ie) ]
-%           The time at which each event was triggered. Empty for a basic
-%           simulation.
-%       .xe [ nonegative matrix nx by numel(ie) ]
-%           The state when each event was triggered. Empty for a basic
-%           simulation.
-%       .ue [ nonnegative matrix nu by numel(ie) ]
-%           The input when each event was triggered. Empty for a basic
-%           simulation.
-%       .ye [ nonegative matrix ny by numel(ie) ]
-%           The output when each event was triggered. Empty for a basic
-%           simulation.
-%       .int [ integration struct scalar ]
-%           The integrator solution to the system
-
-% (c) 2015 David R Hagen
-% This work is released under the MIT license.
-
-%% Work-up
-% Clean up inputs
-if nargin < 4
-    opts = [];
-end
-
-assert(nargin >= 3, 'KroneckerBio:SimulateSystem:TooFewInputs', 'SimulateSystem requires at least 3 input arguments')
-assert(isscalar(m), 'KroneckerBio:SimulateSystem:MoreThanOneModel', 'The model structure must be scalar')
-
-% Default options
-defaultOpts.Verbose = 1;
-
-defaultOpts.RelTol  = [];
-defaultOpts.AbsTol  = [];
-
-opts = mergestruct(defaultOpts, opts);
-
-verbose = logical(opts.Verbose);
-opts.Verbose = max(opts.Verbose-1,0);
-
-% Constants
-nx = m.nx;
-n_con = numel(con);
-n_obs = size(obs,1);
-
-% Refresh conditions
-con = refreshCon(m, con);
-
-% RelTol
-opts.RelTol = fixRelTol(opts.RelTol);
-
-% Fix AbsTol to be a cell array of vectors appropriate to the problem
-opts.AbsTol = fixAbsTol(opts.AbsTol, 1, false(n_con,1), nx, n_con);
-
-% Fix observations
-obs = fixObservation(con, obs);
-
-%% Run integration for the experiment
-sim = emptystruct([n_obs,n_obs], 'Type', 'Name', 't', 'x', 'u', 'y', 'ie', 'te', 'xe', 'ue', 'ye', 'int');
-
-for i_con = 1:n_con
-    opts_i = opts;
-    opts_i.AbsTol = opts.AbsTol{i_con};
-    
-    if verbose; fprintf(['Integrating system for ' con(i_con).Name '...']); end
-    ints = integrateAllSys(m, con(i_con), obs(:,i_con), opts_i);
-    if verbose; fprintf('done.\n'); end
-    
-    for i_obs = 1:n_obs
-        sim(i_obs,i_con) = pastestruct(sim(i_obs), obs(i_obs).Simulation(ints(i_obs)));
-    end
-end
+function sim = SimulateSystem(m, con, obs, opts)
+%SimulateSystem Integrate a model under specified experimental conditions 
+% and according to specified observation schemes
+%
+%   Mathematically: x = Integral(f, t=0:tF)
+%   
+%   sim = SimulateSystem(m, con, obs, opts)
+%   
+%   Inputs
+%   m: [ model struct scalar ]
+%       The KroneckerBio model that will be simulated
+%   con: [ experiment struct vector ]
+%       The experimental conditions under which the model will be simulated
+%   obs: [ observation struct matrix | nonnegative scalar ]
+%       The observation schemes that will be applied to the simulation.
+%       Canonically, it is a matrix that has numel(con) rows. If a single
+%       number is supplied, a basic simulation until that time will be
+%       returned.
+%   opts: [ options struct scalar ]
+%       Default = []
+%       .RelTol [ nonnegative scalar ]
+%           Default = 1e-6
+%           Relative tolerance of the integration
+%       .AbsTol [ cell vector of nonnegative vectors | nonnegative vector |
+%                 nonegative scalar ]
+%           Default = 1e-9
+%           Absolute tolerance of the integration. If a cell vector is
+%           provided, a different AbsTol will be used for each experiment.
+%       .Verbose [ nonnegative integer scalar ]
+%           Default = 1
+%           Bigger number displays more progress information
+%
+%   Outputs
+%   sim: [ simulation struct matrix size(obs) ]
+%   	A matrix of simulation structures the same size as obs. The field
+%   	names are always the same (otherwise, Matlab won't make a matrix)
+%   	but the exact type and meaning is determined by the observation
+%   	scheme. The fields below are for when obs is supplied as a number.
+%       .t [ sorted nonnegative row vector ]
+%           Time points chosen by the ode solver
+%       .x [ handle @(t,ind) returns matrix numel(ind) by numel(t) ]
+%           This function handle evaluates some states ind of the system at
+%           some particular time points t. The user may exclude ind, in
+%           which case all states are returned.
+%       .u [ handle @(t,ind) returns matrix numel(ind) by numel(t) ]
+%           This function handle evaluates some inputs ind of the system at
+%           some particular time points t. The user may exclude ind, in
+%           which case all inputs are returned.
+%       .y [ handle @(t,ind) returns matrix numel(ind) by numel(t) ]
+%           This function handle evaluates some outputs ind of the system
+%           at some particular time points t. The user may exclude ind, in
+%           which case all outputs are returned.
+%       .ie [ positive integer row vector ]
+%           The index of an event that triggered. This is empty for a basic
+%           simulation.
+%       .te [ sorted nonnegative row vector numel(ie) ]
+%           The time at which each event was triggered. Empty for a basic
+%           simulation.
+%       .xe [ nonegative matrix nx by numel(ie) ]
+%           The state when each event was triggered. Empty for a basic
+%           simulation.
+%       .ue [ nonnegative matrix nu by numel(ie) ]
+%           The input when each event was triggered. Empty for a basic
+%           simulation.
+%       .ye [ nonegative matrix ny by numel(ie) ]
+%           The output when each event was triggered. Empty for a basic
+%           simulation.
+%       .int [ integration struct scalar ]
+%           The integrator solution to the system
+
+% (c) 2015 David R Hagen
+% This work is released under the MIT license.
+
+%% Work-up
+% Clean up inputs
+if nargin < 4
+    opts = [];
+end
+
+assert(nargin >= 3, 'KroneckerBio:SimulateSystem:TooFewInputs', 'SimulateSystem requires at least 3 input arguments')
+assert(isscalar(m), 'KroneckerBio:SimulateSystem:MoreThanOneModel', 'The model structure must be scalar')
+
+% Default options
+defaultOpts.Verbose = 1;
+
+defaultOpts.RelTol  = [];
+defaultOpts.AbsTol  = [];
+
+opts = mergestruct(defaultOpts, opts);
+
+verbose = logical(opts.Verbose);
+opts.Verbose = max(opts.Verbose-1,0);
+
+% Constants
+nx = m.nx;
+n_con = numel(con);
+n_obs = size(obs,1);
+
+% Refresh conditions
+con = refreshCon(m, con);
+
+% RelTol
+opts.RelTol = fixRelTol(opts.RelTol);
+
+% Fix AbsTol to be a cell array of vectors appropriate to the problem
+opts.AbsTol = fixAbsTol(opts.AbsTol, 1, false(n_con,1), nx, n_con);
+
+% Fix observations
+obs = fixObservation(con, obs);
+
+%% Run integration for the experiment
+sim = emptystruct([n_obs,n_obs], 'Type', 'Name', 't', 'x', 'u', 'y', 'ie', 'te', 'xe', 'ue', 'ye', 'int');
+
+for i_con = 1:n_con
+    opts_i = opts;
+    opts_i.AbsTol = opts.AbsTol{i_con};
+    
+    if verbose; fprintf(['Integrating system for ' con(i_con).Name '...']); end
+    ints = integrateAllSys(m, con(i_con), obs(:,i_con), opts_i);
+    if verbose; fprintf('done.\n'); end
+    
+    for i_obs = 1:n_obs
+        sim(i_obs,i_con) = pastestruct(sim(i_obs), obs(i_obs).Simulation(ints(i_obs)));
+    end
+end