--- conflicted
+++ resolved
@@ -11,12 +11,8 @@
 opts.RelTol = 1e-6;
 opts.AbsTol = 1e-9;
 opts.NewJacobianMethod = true;
-<<<<<<< HEAD
-opts.UseMEX = true;
+opts.UseMEX = false;
 opts.MEXDirectory = 'mexfuns';
-=======
-opts.UseMEX = false;
->>>>>>> 78238c11
 
 % Generate data
 opts.useSeed = true;
@@ -85,12 +81,8 @@
 dudqfun = @(t,q) zeros(m.nu,m.nq); % The derivatives of u wrt q are zero, since the values are constant. dudq is then a nu-by-nq matrix of zeros
 d2udq2fun = @(t,q) zeros(m.nu*m.nq,nq); % The second derivative of u wrt q is also zero.
 discontinuities = [];
-<<<<<<< HEAD
 q = zeros(m.nq,1);
 inp = Input(m,ufun,discontinuities,q,dudqfun,d2udq2fun); % Creates a struct containing the input functions
-=======
-inp = Input(m,ufun,discontinuities,m.q,dudqfun,d2udq2fun); % Creates a struct containing the input functions
->>>>>>> 78238c11
 
 % Change the initial concentrations of EGF and NGF
 s = m.s;
@@ -143,16 +135,11 @@
 end
 
 % Generate 8 time points
-<<<<<<< HEAD
 ntimesearly = 6;
 ntimeslate = 2;
 tlate = linspace(20,tF,ntimeslate+1).';
 tlate = tlate(2:end);
 lintimes = [linspace(20/ntimesearly,20,ntimesearly).'; tlate]; % 6 time points early, where interesting dynamics exist, and 2 time points later
-=======
-ntimes = 8;
-lintimes = linspace(tF/ntimes, tF, ntimes).'; % 8 evenly spaced time points
->>>>>>> 78238c11
 
 % Create the function that returns the standard error of the measurements
 sd = @samplesd; % Standard deviation of measurement error is 5% floored at a value of 1
